""" 
Classes that define entire INR models, i.e. models that are composed of INRLayers.
The __init__ method of these classes typically takes entire layers or modules as arguments.
If you want to create instances of these classes from hyperparameters such as input size, hidden size, output size, etc.,
you can either use a from_config method when available, or provide INRLayer instances created from these hyperparameters by their from_config methods. 
"""
from typing import Callable, Optional, Union
from functools import partial, wraps
import warnings
import abc

import jax
import equinox as eqx

from model_components.inr_layers import INRLayer, Linear, PositionalEncodingLayer
from model_components import auxiliary as aux

from common_jax_utils import key_generator

def _deprecated(obj=None, new_name=None):
    if obj is None:
        return partial(_deprecated, new_name=new_name)
    new_str = f" Use {new_name} instead." if new_name is not None else ""
    @wraps(obj)
    def wrapper(*args, **kwargs):
        warnings.warn(f"Deprecation warning: {obj.__name__} is deprecated.{new_str}")
        return obj(*args, **kwargs)
    return wrapper


class INRModule(eqx.Module):
    
    @abc.abstractmethod
    def is_stateful(self)->bool:
        pass


class MLPINR(eqx.nn.Sequential, INRModule):
    """MLPINR 
    Mostly just eqx.nn.Sequential, but with a
    class method to create an MLP of INR layers from 
    hyperparameters.
    """

    @classmethod
    def from_config(
        cls, 
        in_size:int, 
        out_size: int, 
        hidden_size: int, 
        num_layers: int, 
        layer_type:type[INRLayer], 
        activation_kwargs:dict, 
        key:jax.Array,
        initialization_scheme:Optional[Callable]=None,
        initialization_scheme_kwargs:Optional[dict]=None,
        positional_encoding_layer:Optional[PositionalEncodingLayer]=None,
        num_splits=1,
        post_processor:Optional[Callable]=None,
        ):
        """ 
        :param in_size: input size of network
        :param out_size: output size of network
        :param hidden_size: hidden size of network
        :param num_layers: number of layers
            NB this is including the input layer (which is possibly an encoding layer) and the output layer
        :param layer_type: type of the layers that is to be used
        :param activation_kwargs: activation_kwargs to be passed to the layers
        :param key: key for random number generation
        :param initialization_scheme: (optional) callable that initializes layers
            it's call signature should be compatible with that of INRLayer.from_config (when the layer_type is set using functools.partial)
        :param initialization_scheme_kwargs: (optional) dict of kwargs to be passed to the initializaiton scheme (using functools.partial)
            NB only used if initialization_scheme is provided
        :param positional_encoding_layer: (optional) PositionalEncodingLayer instance to be used as the first layer
        :param num_splits: number of weights matrices (and bias vectors) to be used by the layers that support that.
        :param post_processor: callable to be used on the output (by default: real_part, which takes the real part of a possibly complex array)
        :return: an MLPINR object according to specification
        """
        key_gen = key_generator(key=key)
        initialization_scheme_kwargs = initialization_scheme_kwargs or {}
<<<<<<< HEAD
        if initialization_scheme is None:  #TODO this should also get initialization_scheme_kwargs
            initialization_scheme = layer_type.complex_from_config if use_complex else layer_type.from_config
=======
        if initialization_scheme is None:
            initialization_scheme = layer_type.from_config
>>>>>>> 2aa0113f
        else:
            initialization_scheme = partial(initialization_scheme, layer_type=layer_type, **initialization_scheme_kwargs)

        if positional_encoding_layer is not None:
            first_layer = positional_encoding_layer
            first_hidden_size = positional_encoding_layer.out_size(in_size=in_size)
        else:
            first_layer = initialization_scheme(
                in_size=in_size,
                out_size=hidden_size,
                num_splits=num_splits,
                key=next(key_gen),
                is_first_layer=True,
                **activation_kwargs
            )
            first_hidden_size = hidden_size

        layers = [first_layer]

        if num_layers>2:
            layers.append(initialization_scheme(
                in_size=first_hidden_size, 
                out_size=hidden_size, 
                num_splits=num_splits, 
                key=next(key_gen), 
                is_first_layer=False, 
                **activation_kwargs
                ))
            for _ in range(num_layers-3):
                layers.append(initialization_scheme(
                    in_size=hidden_size, 
                    out_size=hidden_size, 
                    num_splits=num_splits, 
                    key=next(key_gen), 
                    is_first_layer=False, 
                    **activation_kwargs
                    ))
            out_layer = Linear.from_config(
                in_size=hidden_size,
                out_size=out_size,
                num_splits=1,
                key=next(key_gen), 
                is_first_layer=False
            )
        else:
            out_layer = Linear.from_config(
                in_size=hidden_size,
                out_size=out_size,
                num_splits=1,
                key=next(key_gen), 
                is_first_layer=False
            )
        layers.append(out_layer)
        if post_processor is not None:
            if isinstance(post_processor, eqx.Module):
                layers.append(post_processor)
            else:
                layers.append(eqx.nn.Lambda(post_processor))
        return cls(layers)
            


class CombinedINR(INRModule):
    terms: tuple[INRModule]
    post_processor: Callable = aux.real_part
    """ 
    An INR that is the sum of multiple INRs.
    """

    def __init__(self, *terms: INRModule, post_processor: Callable = aux.real_part):
        self.terms = terms
        self.post_processor = post_processor

    def is_stateful(self):
        return any(term.is_stateful() for term in self.terms)

    def __call__(self, x, state:Optional[eqx.nn.State]=None):
        is_stateful = self.is_stateful()

        if not is_stateful:
            return self.post_processor(sum(term(x) for term in self.terms))
        elif state is None:
            return self.post_processor(sum(term(x) for term in self.terms)), None
        
        out = 0
        for term in self.terms:
            if term.is_stateful():
                substate = state.substate(term)
                result, substate = term(x, substate)
                state = state.update(substate)
            else:
                result = term(x)
            out += result
        return self.post_processor(out), state<|MERGE_RESOLUTION|>--- conflicted
+++ resolved
@@ -78,13 +78,8 @@
         """
         key_gen = key_generator(key=key)
         initialization_scheme_kwargs = initialization_scheme_kwargs or {}
-<<<<<<< HEAD
-        if initialization_scheme is None:  #TODO this should also get initialization_scheme_kwargs
-            initialization_scheme = layer_type.complex_from_config if use_complex else layer_type.from_config
-=======
         if initialization_scheme is None:
             initialization_scheme = layer_type.from_config
->>>>>>> 2aa0113f
         else:
             initialization_scheme = partial(initialization_scheme, layer_type=layer_type, **initialization_scheme_kwargs)
 
