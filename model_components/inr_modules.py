""" 
Classes that define entire INR models, i.e. models that are composed of INRLayers.
The __init__ method of these classes typically takes entire layers or modules as arguments.
If you want to create instances of these classes from hyperparameters such as input size, hidden size, output size, etc.,
you can either use a from_config method when available, or provide INRLayer instances created from these hyperparameters by their from_config methods. 
"""
from typing import Callable, Optional, Union
from functools import partial, wraps
import warnings

import jax
import equinox as eqx

from model_components.inr_layers import INRLayer, Linear, PositionalEncodingLayer
from model_components import auxiliary as aux

from common_jax_utils import key_generator

def _deprecated(obj=None, new_name=None):
    if obj is None:
        return partial(_deprecated, new_name=new_name)
    new_str = f" Use {new_name} instead." if new_name is not None else ""
    @wraps(obj)
    def wrapper(*args, **kwargs):
        warnings.warn(f"Deprecation warning: {obj.__name__} is deprecated.{new_str}")
        return obj(*args, **kwargs)
    return wrapper


class INRModule(eqx.Module):
    # @classmethod
    # def __subclasshook__(cls, maybe_subclass):
    #     if issubclass(maybe_subclass, (INRLayer, PositionalEncodingLayer)):
    #         return True
    #     return NotImplemented
    

    # this class was just there for neat type hints
    # however, there seems to be a bug in equinox that leads to the
    # above __subclasshook__ having unexpected consequences
    # so for now, I've just commented it out.
    pass


class MLPINR(eqx.nn.Sequential, INRModule):
    """MLPINR 
    Mostly just eqx.nn.Sequential, but with a
    class method to create an MLP of INR layers from 
    hyperparameters.
    """

<<<<<<< HEAD
    # input_layer: Union[INRLayer, PositionalEncodingLayer]
    # hidden_layers: list[INRLayer]
    # output_layer: Linear
    # post_processor: Callable=aux.real_part

    # @_deprecated(new_name="MLPINR.new_from_config")
    # @classmethod
    # def from_config(
    #     cls, 
    #     in_size:int, 
    #     out_size:int, 
    #     hidden_size:int, 
    #     num_layers:Optional[int], 
    #     layer_type:Union[type[INRLayer], list[type[INRLayer]], tuple[type[INRLayer]]], 
    #     activation_kwargs:Union[dict, list[dict], tuple[dict]], 
    #     num_splits:Union[int, list[int], tuple[int]], 
    #     use_complex:bool, 
    #     key:jax.Array,
    #     post_processor:Callable=aux.real_part,
    #     ):
    #     """from_config create an instance based on hyper parameters
    #     note that the __init__ is automatically generated due to eqx.Module classes being data classes
=======
    input_layer: INRLayer
    hidden_layers: list[INRLayer]
    output_layer: Linear
    post_processor: Callable = aux.real_part
>>>>>>> 6b547227

    #     :param in_size: input size of network
    #     :param out_size: output size of network
    #     :param hidden_size: hidden size of network
    #     :param num_layers: number of layers (optional)
    #         if layer_type is a list or tuple of INRLayer types, num_layers is ignored
    #         otherwise it is required
    #     :param layer_type: types of the layers to be used
    #         if this is a type instance (a class), the number of layers should be provided as num_layers
    #         if this is an iterable of type instances, one layer will be constructed for each element of the iterable
    #     :param activation_kwargs: activation_kwargs to be passed to the layers. 
    #         if this is a dictionary, the same dictionary will be passed to each layer
    #         if this is a list or tuple of dictionaries, the dictionaries will be provided to the corresponding layers indexwise
    #             note that if the number of layers is dictated by num_layers, the length of this list or tuple should be num_layers-1
    #     :param use_complex: whether to use complex numbers in the hidden layers
    #     :param key: key for random number generation
    #     :param embedding_type: optional type to be used for
    #     :param post_processor: callable to be used on the output (by default: real_part, which takes the real part of a possibly complex array)
    #     :raises ValueError: if the number of activation_kwargs is incompatible with the number of layers
    #     :return: an MLPINR object according to specification
    #     """
    #     key_gen = key_generator(key)

    #     if isinstance(layer_type, (list, tuple)):
    #         num_layers = len(layer_type)+1  # simply overwrite num_layers
    #         #layer_type = layer_type + type(layer_type)((Linear,))
    #     else:
    #         layer_type = (num_layers-1)*[layer_type]# + [Linear] 

    #     if not isinstance(activation_kwargs, (list, tuple)):
    #         activation_kwargs = (num_layers-1)*[activation_kwargs]
    #     elif len(activation_kwargs) != num_layers-1:
    #         raise ValueError(f"When providing a {type(activation_kwargs)} of values for activation_kwargs, the length of this {type(activation_kwargs)} should be num_layers-1. Got {len(activation_kwargs)=} but {num_layers-1=}.")
        
    #     if not isinstance(num_splits, (tuple, list)):
    #         num_splits = (num_layers-1)*[num_splits]
    #     elif len(num_splits) != num_layers-1:
    #         raise ValueError(f"When providing a {type(num_splits)} of values for num_splits, the length of this {type(num_splits)} should be num_layers-1. Got {len(num_splits)=} but {num_layers-1=}.")
        
    #     if use_complex:
    #         def from_config(l_type:type[INRLayer], *args, **kwargs):
    #             return l_type.complex_from_config(*args, **kwargs)
    #     else:
    #         def from_config(l_type:type[INRLayer], *args, **kwargs):
    #             return l_type.from_config(*args, **kwargs)

    #     input_layer = from_config(
    #         layer_type[0],
    #         in_size=in_size,
    #         out_size=hidden_size,
    #         num_splits=num_splits[0],
    #         key=next(key_gen),
    #         is_first_layer=True,
    #         **activation_kwargs[0]
    #     )
    #     layers = [
    #         from_config(
    #             lt,
    #             in_size=hidden_size,
    #             out_size=hidden_size,
    #             num_splits=ns,
    #             key=next(key_gen),
    #             is_first_layer=False,
    #             **kwargs
    #         )
    #         for lt, ns, kwargs in zip(layer_type[1:], num_splits[1:], activation_kwargs[1:])
    #     ]
    #     output_layer = from_config(
    #         Linear,
    #         in_size=hidden_size,
    #         out_size=out_size,
    #         key=next(key_gen),
    #         is_first_layer=False
    #     )
    #     return cls(input_layer, layers, output_layer, post_processor)
    
    @classmethod
    def from_config(
<<<<<<< HEAD
        cls, 
        in_size:int, 
        out_size: int, 
        hidden_size: int, 
        num_layers: int, 
        layer_type:type[INRLayer], 
        activation_kwargs:dict, 
        key:jax.Array,
        initialization_scheme:Optional[Callable]=None,
        initialization_scheme_kwargs:Optional[dict]=None,
        positional_encoding_layer:Optional[PositionalEncodingLayer]=None,
        use_complex:bool=False,
        num_splits=1,
        post_processor:Optional[Callable]=None,
        ):
        """ 
=======
            cls,
            in_size: int,
            out_size: int,
            hidden_size: int,
            num_layers: Optional[int],
            layer_type: Union[type[INRLayer], list[type[INRLayer]], tuple[type[INRLayer]]],
            activation_kwargs: Union[dict, list[dict], tuple[dict]],
            num_splits: Union[int, list[int], tuple[int]],
            use_complex: bool,
            key: jax.Array,
            post_processor: Callable = aux.real_part,
    ):
        """from_config create an instance based on hyper parameters
        note that the __init__ is automatically generated due to eqx.Module classes being data classes

>>>>>>> 6b547227
        :param in_size: input size of network
        :param out_size: output size of network
        :param hidden_size: hidden size of network
        :param num_layers: number of layers
            NB this is including the input layer (which is possibly an encoding layer) and the output layer
        :param layer_type: type of the layers that is to be used
        :param activation_kwargs: activation_kwargs to be passed to the layers
        :param key: key for random number generation
        :param initialization_scheme: (optional) callable that initializes layers
            it's call signature should be compatible with that of INRLayer.from_config (when the layer_type is set using functools.partial)
        :param initialization_scheme_kwargs: (optional) dict of kwargs to be passed to the initializaiton scheme (using functools.partial)
            NB only used if initialization_scheme is provided
        :param positional_encoding_layer: (optional) PositionalEncodingLayer instance to be used as the first layer
        :param use_complex: whether to use complex numbers in the weights and biases of the layers
        :param num_splits: number of weights matrices (and bias vectors) to be used by the layers that support that.
        :param post_processor: callable to be used on the output (by default: real_part, which takes the real part of a possibly complex array)
        :return: an MLPINR object according to specification
        """
<<<<<<< HEAD
        key_gen = key_generator(key=key)
        initialization_scheme_kwargs = initialization_scheme_kwargs or {}
        if initialization_scheme is None:
            initialization_scheme = layer_type.complex_from_config if use_complex else layer_type.from_config
        else:
            initialization_scheme = partial(initialization_scheme, layer_type=layer_type, **initialization_scheme_kwargs)

=======
        key_gen = key_generator(key)

        if isinstance(layer_type, (list, tuple)):
            num_layers = len(layer_type) + 1  # simply overwrite num_layers
            # layer_type = layer_type + type(layer_type)((Linear,))
        else:
            layer_type = (num_layers - 1) * [layer_type]  # + [Linear]

        if not isinstance(activation_kwargs, (list, tuple)):
            activation_kwargs = (num_layers - 1) * [activation_kwargs]
        elif len(activation_kwargs) != num_layers - 1:
            raise ValueError(
                f"When providing a {type(activation_kwargs)} of values for activation_kwargs, the length of this {type(activation_kwargs)} should be num_layers-1. Got {len(activation_kwargs)=} but {num_layers-1=}.")

        if not isinstance(num_splits, (tuple, list)):
            num_splits = (num_layers - 1) * [num_splits]
        elif len(num_splits) != num_layers - 1:
            raise ValueError(
                f"When providing a {type(num_splits)} of values for num_splits, the length of this {type(num_splits)} should be num_layers-1. Got {len(num_splits)=} but {num_layers-1=}.")

>>>>>>> 6b547227
        if use_complex:
            def from_config(l_type: type[INRLayer], *args, **kwargs):
                return l_type.complex_from_config(*args, **kwargs)
        else:
            def from_config(l_type: type[INRLayer], *args, **kwargs):
                return l_type.from_config(*args, **kwargs)

        if positional_encoding_layer is not None:
            first_layer = positional_encoding_layer
            first_hidden_size = positional_encoding_layer.out_size(in_size=in_size)
        else:
            first_layer = initialization_scheme(
                in_size=in_size,
                out_size=hidden_size,
                num_splits=num_splits,
                key=next(key_gen),
                is_first_layer=True,
                **activation_kwargs
            )
            first_hidden_size = hidden_size

        layers = [first_layer]

        if num_layers>2:
            layers.append(initialization_scheme(
                in_size=first_hidden_size, 
                out_size=hidden_size, 
                num_splits=num_splits, 
                key=next(key_gen), 
                is_first_layer=False, 
                **activation_kwargs
                ))
            for _ in range(num_layers-3):
                layers.append(initialization_scheme(
                    in_size=hidden_size, 
                    out_size=hidden_size, 
                    num_splits=num_splits, 
                    key=next(key_gen), 
                    is_first_layer=False, 
                    **activation_kwargs
                    ))
            out_layer = from_config(
                Linear,
                in_size=hidden_size,
                out_size=out_size,
                num_splits=1,
                key=next(key_gen), 
                is_first_layer=False
            )
        else:
            out_layer = from_config(
                Linear,
                in_size=hidden_size,
                out_size=out_size,
                num_splits=1,
                key=next(key_gen), 
                is_first_layer=False
            )
        layers.append(out_layer)
        if post_processor is not None:
            if isinstance(post_processor, eqx.Module):
                layers.append(post_processor)
            else:
                layers.append(eqx.nn.Lambda(post_processor))
        return cls(layers)
            

    # def __call__(self, x):
    #     x = self.input_layer(x)
    #     for layer in self.hidden_layers:
    #         x = layer(x)
    #     return self.post_processor(self.output_layer(x))


class CombinedINR(INRModule):
    terms: tuple[INRModule]
    post_processor: Callable = aux.real_part
    """ 
    An INR that is the sum of multiple INRs.
    """

    def __init__(self, *terms: INRModule, post_processor: Callable = aux.real_part):
        self.terms = terms
        self.post_processor = post_processor

    def __call__(self, x):
        return self.post_processor(sum(term(x) for term in self.terms))<|MERGE_RESOLUTION|>--- conflicted
+++ resolved
@@ -28,17 +28,6 @@
 
 
 class INRModule(eqx.Module):
-    # @classmethod
-    # def __subclasshook__(cls, maybe_subclass):
-    #     if issubclass(maybe_subclass, (INRLayer, PositionalEncodingLayer)):
-    #         return True
-    #     return NotImplemented
-    
-
-    # this class was just there for neat type hints
-    # however, there seems to be a bug in equinox that leads to the
-    # above __subclasshook__ having unexpected consequences
-    # so for now, I've just commented it out.
     pass
 
 
@@ -49,114 +38,8 @@
     hyperparameters.
     """
 
-<<<<<<< HEAD
-    # input_layer: Union[INRLayer, PositionalEncodingLayer]
-    # hidden_layers: list[INRLayer]
-    # output_layer: Linear
-    # post_processor: Callable=aux.real_part
-
-    # @_deprecated(new_name="MLPINR.new_from_config")
-    # @classmethod
-    # def from_config(
-    #     cls, 
-    #     in_size:int, 
-    #     out_size:int, 
-    #     hidden_size:int, 
-    #     num_layers:Optional[int], 
-    #     layer_type:Union[type[INRLayer], list[type[INRLayer]], tuple[type[INRLayer]]], 
-    #     activation_kwargs:Union[dict, list[dict], tuple[dict]], 
-    #     num_splits:Union[int, list[int], tuple[int]], 
-    #     use_complex:bool, 
-    #     key:jax.Array,
-    #     post_processor:Callable=aux.real_part,
-    #     ):
-    #     """from_config create an instance based on hyper parameters
-    #     note that the __init__ is automatically generated due to eqx.Module classes being data classes
-=======
-    input_layer: INRLayer
-    hidden_layers: list[INRLayer]
-    output_layer: Linear
-    post_processor: Callable = aux.real_part
->>>>>>> 6b547227
-
-    #     :param in_size: input size of network
-    #     :param out_size: output size of network
-    #     :param hidden_size: hidden size of network
-    #     :param num_layers: number of layers (optional)
-    #         if layer_type is a list or tuple of INRLayer types, num_layers is ignored
-    #         otherwise it is required
-    #     :param layer_type: types of the layers to be used
-    #         if this is a type instance (a class), the number of layers should be provided as num_layers
-    #         if this is an iterable of type instances, one layer will be constructed for each element of the iterable
-    #     :param activation_kwargs: activation_kwargs to be passed to the layers. 
-    #         if this is a dictionary, the same dictionary will be passed to each layer
-    #         if this is a list or tuple of dictionaries, the dictionaries will be provided to the corresponding layers indexwise
-    #             note that if the number of layers is dictated by num_layers, the length of this list or tuple should be num_layers-1
-    #     :param use_complex: whether to use complex numbers in the hidden layers
-    #     :param key: key for random number generation
-    #     :param embedding_type: optional type to be used for
-    #     :param post_processor: callable to be used on the output (by default: real_part, which takes the real part of a possibly complex array)
-    #     :raises ValueError: if the number of activation_kwargs is incompatible with the number of layers
-    #     :return: an MLPINR object according to specification
-    #     """
-    #     key_gen = key_generator(key)
-
-    #     if isinstance(layer_type, (list, tuple)):
-    #         num_layers = len(layer_type)+1  # simply overwrite num_layers
-    #         #layer_type = layer_type + type(layer_type)((Linear,))
-    #     else:
-    #         layer_type = (num_layers-1)*[layer_type]# + [Linear] 
-
-    #     if not isinstance(activation_kwargs, (list, tuple)):
-    #         activation_kwargs = (num_layers-1)*[activation_kwargs]
-    #     elif len(activation_kwargs) != num_layers-1:
-    #         raise ValueError(f"When providing a {type(activation_kwargs)} of values for activation_kwargs, the length of this {type(activation_kwargs)} should be num_layers-1. Got {len(activation_kwargs)=} but {num_layers-1=}.")
-        
-    #     if not isinstance(num_splits, (tuple, list)):
-    #         num_splits = (num_layers-1)*[num_splits]
-    #     elif len(num_splits) != num_layers-1:
-    #         raise ValueError(f"When providing a {type(num_splits)} of values for num_splits, the length of this {type(num_splits)} should be num_layers-1. Got {len(num_splits)=} but {num_layers-1=}.")
-        
-    #     if use_complex:
-    #         def from_config(l_type:type[INRLayer], *args, **kwargs):
-    #             return l_type.complex_from_config(*args, **kwargs)
-    #     else:
-    #         def from_config(l_type:type[INRLayer], *args, **kwargs):
-    #             return l_type.from_config(*args, **kwargs)
-
-    #     input_layer = from_config(
-    #         layer_type[0],
-    #         in_size=in_size,
-    #         out_size=hidden_size,
-    #         num_splits=num_splits[0],
-    #         key=next(key_gen),
-    #         is_first_layer=True,
-    #         **activation_kwargs[0]
-    #     )
-    #     layers = [
-    #         from_config(
-    #             lt,
-    #             in_size=hidden_size,
-    #             out_size=hidden_size,
-    #             num_splits=ns,
-    #             key=next(key_gen),
-    #             is_first_layer=False,
-    #             **kwargs
-    #         )
-    #         for lt, ns, kwargs in zip(layer_type[1:], num_splits[1:], activation_kwargs[1:])
-    #     ]
-    #     output_layer = from_config(
-    #         Linear,
-    #         in_size=hidden_size,
-    #         out_size=out_size,
-    #         key=next(key_gen),
-    #         is_first_layer=False
-    #     )
-    #     return cls(input_layer, layers, output_layer, post_processor)
-    
     @classmethod
     def from_config(
-<<<<<<< HEAD
         cls, 
         in_size:int, 
         out_size: int, 
@@ -173,23 +56,6 @@
         post_processor:Optional[Callable]=None,
         ):
         """ 
-=======
-            cls,
-            in_size: int,
-            out_size: int,
-            hidden_size: int,
-            num_layers: Optional[int],
-            layer_type: Union[type[INRLayer], list[type[INRLayer]], tuple[type[INRLayer]]],
-            activation_kwargs: Union[dict, list[dict], tuple[dict]],
-            num_splits: Union[int, list[int], tuple[int]],
-            use_complex: bool,
-            key: jax.Array,
-            post_processor: Callable = aux.real_part,
-    ):
-        """from_config create an instance based on hyper parameters
-        note that the __init__ is automatically generated due to eqx.Module classes being data classes
-
->>>>>>> 6b547227
         :param in_size: input size of network
         :param out_size: output size of network
         :param hidden_size: hidden size of network
@@ -208,7 +74,6 @@
         :param post_processor: callable to be used on the output (by default: real_part, which takes the real part of a possibly complex array)
         :return: an MLPINR object according to specification
         """
-<<<<<<< HEAD
         key_gen = key_generator(key=key)
         initialization_scheme_kwargs = initialization_scheme_kwargs or {}
         if initialization_scheme is None:
@@ -216,28 +81,6 @@
         else:
             initialization_scheme = partial(initialization_scheme, layer_type=layer_type, **initialization_scheme_kwargs)
 
-=======
-        key_gen = key_generator(key)
-
-        if isinstance(layer_type, (list, tuple)):
-            num_layers = len(layer_type) + 1  # simply overwrite num_layers
-            # layer_type = layer_type + type(layer_type)((Linear,))
-        else:
-            layer_type = (num_layers - 1) * [layer_type]  # + [Linear]
-
-        if not isinstance(activation_kwargs, (list, tuple)):
-            activation_kwargs = (num_layers - 1) * [activation_kwargs]
-        elif len(activation_kwargs) != num_layers - 1:
-            raise ValueError(
-                f"When providing a {type(activation_kwargs)} of values for activation_kwargs, the length of this {type(activation_kwargs)} should be num_layers-1. Got {len(activation_kwargs)=} but {num_layers-1=}.")
-
-        if not isinstance(num_splits, (tuple, list)):
-            num_splits = (num_layers - 1) * [num_splits]
-        elif len(num_splits) != num_layers - 1:
-            raise ValueError(
-                f"When providing a {type(num_splits)} of values for num_splits, the length of this {type(num_splits)} should be num_layers-1. Got {len(num_splits)=} but {num_layers-1=}.")
-
->>>>>>> 6b547227
         if use_complex:
             def from_config(l_type: type[INRLayer], *args, **kwargs):
                 return l_type.complex_from_config(*args, **kwargs)
@@ -305,12 +148,6 @@
         return cls(layers)
             
 
-    # def __call__(self, x):
-    #     x = self.input_layer(x)
-    #     for layer in self.hidden_layers:
-    #         x = layer(x)
-    #     return self.post_processor(self.output_layer(x))
-
 
 class CombinedINR(INRModule):
     terms: tuple[INRModule]
