"""
INRLayer classes for Implicit Neural Representations / Coordinate-MLPs / Neural Fields
The main difference with normal MLP layers is that the __init__ method of these layers
takes the weights, biases, and activation_kwargs as input, so as to make it easier to use them with hyper networks.
To initialize a layer using their typical initialization scheme based on hyperparameters such as input and output size,
one should use the from_config classmethod.
Alternatively one can write an initialization function that comes up with the weights and biases using a specific initialization scheme,
and then passes those to the __init__ function of the required class.
"""
import abc
from typing import Union, Callable, Optional
from collections.abc import Sequence
import inspect

import jax
from jax import numpy as jnp
import equinox as eqx

from common_jax_utils import key_generator
import model_components.auxiliary as aux
import model_components.activation_functions as act


class INRLayer(eqx.Module):
    """
    INRLayer (abstract) base class for INR layers
    To create a new INRLayer type implement three things:
    1) define the _activation_function
    2) provide an initialization scheme for the weights and biases by defining a from_config classmethod.
    3) provide a (frozen) set of allowed_keys

    Additionally one should provide a frozen set, allowed_keys, of allowed key word arguments for the activation function
    and provide a boolean, allows_multiple_weights_and_biases, indicating whether the layer can have a list/tuple of weight matrices and bias vectors, or allows only one of each.

    creation of instances of INRLayer subclasses can happen in two ways:
    1) through __init__ by providing the values for weights, biases, and activation_kwargs
    2) through from_config or complex_from_config by providing the hyperparameters needed for the creation of the weights and biases including the activation_kwargs
    """
    weights: Union[jax.Array, list[jax.Array], tuple[jax.Array]]
    biases: Union[jax.Array, list[jax.Array], tuple[jax.Array]]

    activation_kwargs: dict = eqx.field()  # think w0 for siren or inverse_scale for gaussian
    _activation_function: eqx.AbstractClassVar[Callable]
    allowed_keys: eqx.AbstractClassVar[
        frozenset[Union[str, tuple[str, aux.ANNOT]]]]  # the keys that should be present in activation_kwargs
    allows_multiple_weights_and_biases: eqx.AbstractClassVar[bool]

    @classmethod
    def _check_keys(cls, activation_kwargs):
        """
        check that all keys specified in cls.allowed_keys are present in activation_kwargs
            if not, raise a ValueError
        return a filtered version of activation_kwargs where only the keys in cls.allowed_keys are present

        This filtering makes it easer to perform wandb sweeps where we vary the type of INR layer
        """
        return aux.filter_allowed_keys_or_raise_value_error(activation_kwargs, *cls.allowed_keys)

    @classmethod
    def _check_weights_and_biases(cls, weights, biases):
        """
        Check if the types of weights and biases agree with cls.allows_multiple_weights_and_biases
        and whether, if weights and biases are tuples/lists, they are of equal length.
        """
        w_seq = isinstance(weights, (tuple, list))
        b_seq = isinstance(biases, (tuple, list))

        if not cls.allows_multiple_weights_and_biases:
            if w_seq or b_seq:
                raise ValueError(
                    f"{cls.__name__} does not allow for multiple weights or biases. Got {type(weights)=} and {type(biases)=}.")
            return
        # else
        if w_seq ^ b_seq:  # xor
            raise ValueError(
                f"weights and biases should either both be a tuple/list of jax.Array objects, or both be a jax.Array. Got {type(weights)=} but {type(biases)=}.")
        if w_seq:
            w_len = len(weights)
            b_len = len(biases)
            if w_len != b_len:
                raise ValueError(
                    f"When providing sequences of weights and biases, the sequences should be of equal length (got len(weights)={w_len} but len(biases)={b_len})")

    def activation_function(self, *args):
        """
        Apply the activation function to the input using the kwargs stored in self.activation_kwargs
        """
        return self._activation_function(*args, **jax.lax.stop_gradient(self.activation_kwargs))

    def __init__(self, weights, biases, **activation_kwargs):
        """
        Initialise an INRLayer from its weights, biases, and activation_kwargs
        """
        self._check_weights_and_biases(weights, biases)
        self.weights = weights
        self.biases = biases
        activation_kwargs = self._check_keys(activation_kwargs)
        self.activation_kwargs = activation_kwargs

    def __init_subclass__(cls):
        """__init_subclass__
        Modify the signature of cls.from_config based on cls.allowed_keys
        To enable the use of the tools from common_dl_utils, the signature of from_config is made to specify exactly what parameters need to be provided.
        """
        from_config_signature = inspect.signature(cls.from_config)
        # we want to replace the **activation_kwargs with the parameters in cls.allowed_keys
        # we need to add cls to the parameters so that we don't lose the first parameter in the signature
        # upon calling classmethod
        parameters = {'cls': inspect.Parameter('cls', inspect.Parameter.POSITIONAL_OR_KEYWORD)}
        parameters.update(from_config_signature.parameters)
        # print(f"{cls.__name__}: {parameters=}")  # this was for debugging
        # TODO find out why an _InitableModule seems to be created only when using from_config and not using normal initialization
        # or at leas why _InitableModule calls this __init_subclass__ only in the former and not in the latter case
        # (not that it really matters)
        parameters.pop('activation_kwargs', None)
        for key_annot in cls.allowed_keys:
            if isinstance(key_annot, str):
                parameters[key_annot] = inspect.Parameter(
                    name=key_annot,
                    kind=inspect.Parameter.KEYWORD_ONLY
                )
            else:
                param_name, annotation = key_annot
                parameters[param_name] = inspect.Parameter(
                    name=param_name,
                    kind=inspect.Parameter.KEYWORD_ONLY,
                    annotation=annotation
                )
        new_signature = from_config_signature.replace(parameters=parameters.values())

        # https://docs.python.org/3/library/stdtypes.html#methods
        # tells us we can't set attributes on (bound) methods
        # but need to set them on method.__func__ instead.
        cls.from_config.__func__.__signature__ = new_signature
        # TODO maybe consider also changing the signature of __init__ in the same way

    @classmethod
    @abc.abstractmethod
    def from_config(cls, in_size: int, out_size: int, num_splits: int = 1, *, key: jax.Array, is_first_layer: bool,
                    **activation_kwargs):
        """
        Abstract classmethod
        This should initialize the weights and biases based on hyperparameters and a prng key.

        :parameter in_size: dimensionality of the input to the layer
        :parameter out_size: dimensionality of the output of the layer
        :parameter num_splits: some layers may process the same input using multiple weights matrices and bias vectors. In those layers,
            num_splits determines the number of weights matrices and bias vectors that is to be used.
        :parameter key: prng key for initializing with random weights and biases
        :parameter is_first_layer: some layers may use a different initialization scheme when they are the first layer in an INR. This boolean
            parameter is used to indicate to such layers whether they are the first layer in an INR or not.
        :parameter activation_kwargs: any additional hyperparameters necessary for the layer. E.g. w0 for SIREN
        """
        pass

    def __call__(self, x: jax.Array, *, key: Optional[jax.Array]=None):
        # key just to have it be compatible with eqx.nn.Sequential
        if isinstance(self.weights, (list, tuple)):
            # when num_splits > 1
            wxb = [w @ x + b for w, b in zip(self.weights, self.biases)]
        else:
            # when num_splits=1
            wxb = (self.weights @ x + self.biases,)
        return self.activation_function(*wxb)

    @classmethod
    def complex_from_config(cls, in_size, out_size, num_splits=1, *, key, is_first_layer, **activation_kwargs):
        """
        Like from_config, but creates a layer with complex weights and biases.
        """
        key_1, key_2 = jax.random.split(key)
        real_part = cls.from_config(in_size=in_size, out_size=out_size, num_splits=num_splits, key=key_1,
                                    is_first_layer=is_first_layer, **activation_kwargs)
        imaginary_part = cls.from_config(in_size=in_size, out_size=out_size, num_splits=num_splits, key=key_2,
                                         is_first_layer=is_first_layer, **activation_kwargs)
        weights = jax.tree_map(jax.lax.complex, real_part.weights, imaginary_part.weights)
        biases = jax.tree_map(jax.lax.complex, real_part.biases, imaginary_part.biases)
        return cls(weights, biases, **activation_kwargs)


class SirenLayer(INRLayer):
    """
    Siren layer from "Implicit Neural Representations with Periodic Activation functions" by Sitzmann et al.
    :param weights: jax.Array containing the weights of the linear part
    :param biases: jax.Array containing the bias of the linear part
    :param w0: w0 hyperparameter as introduced in the SIREN paper by Sitzmann et al.

    No other activation_kwargs than w0 are allowed
    """
    allowed_keys = frozenset({'w0'})
    allows_multiple_weights_and_biases = False

    @classmethod
    def from_config(
            cls,
            in_size: int,
            out_size: int,
            num_splits: int = 1,
            *,
            key: jax.Array,
            is_first_layer: bool,
            **activation_kwargs
    ):
        """from_config create a layer from hyperparameters

        :param in_size: size of the input
        :param out_size: size of the output
        :param num_splits: ignored, defaults to 1
        :param key: key for random number generator (keyword only)
        :param is_first_layer: whether this is the first layer in an INR or not (keyword only)
        :param w0: value of the w0 hyper parameter from the SIREN paper (keyword only)

        :raises: ValueError if 'w0' is not provided

        :return: a SirenLayer with weights and biases initialized according to the scheme provided in the original SIREN paper
        """
        activation_kwargs = cls._check_keys(activation_kwargs)
        w0 = activation_kwargs['w0']

        w_key, b_key = jax.random.split(key)

        if is_first_layer:
            lim = 1. / in_size  # from https://github.com/vsitzmann/siren/blob/4df34baee3f0f9c8f351630992c1fe1f69114b5f/modules.py#L630
        else:
            lim = jnp.sqrt(
                6. / in_size) / w0  # from https://arxiv.org/pdf/2006.09661.pdf subsection.3.2 and appendix 1.5 and https://github.com/vsitzmann/siren/blob/4df34baee3f0f9c8f351630992c1fe1f69114b5f/modules.py#L627

        weight = jax.random.uniform(
            key=w_key,
            shape=(out_size, in_size),
            minval=-lim,
            maxval=lim
        )

        bias = jax.random.uniform(
            key=b_key,
            shape=(out_size,),
            minval=-1,
            maxval=1
        )
        bias_factor = jnp.pi / jnp.sqrt(
            jnp.sum(jnp.square(weight), axis=1))  # from https://arxiv.org/pdf/2102.02611.pdf page 6 third paragaph
        bias = bias_factor * bias

        return cls(weight, bias, **activation_kwargs)

    @staticmethod
    def _activation_function(x, w0):
        return jnp.sin(w0 * x)

class SinCardLayer(SirenLayer):
    """
    Cardinal Sinusoid from A Sampling Theory Perspective on Activations for Implicit Neural Representations https://arxiv.org/pdf/2402.05427
    #TODO: check what initialization is used in the paper, I initially couldn't find it so I just used siren.
    :param weights: jax.Array containing the weights of the linear part
    :param biases: jax.Array containing the bias of the linear part
    :param w0: w0 hyperparameter as introduced in the SIREN paper by Sitzmann et al.

    No other activation_kwargs than w0 are allowed
    """
    allowed_keys = frozenset({'w0'})
    allows_multiple_weights_and_biases = False
    @classmethod
    def from_config(
                  cls,
                  in_size: int,
                  out_size: int,
                  num_splits: int = 1,
                  *,
                  key: jax.Array,
                  is_first_layer: bool,
                  **activation_kwargs
          ):
              """from_config create a layer from hyperparameters

              :param in_size: size of the input
              :param out_size: size of the output
              :param num_splits: ignored, defaults to 1
              :param key: key for random number generator (keyword only)
              :param is_first_layer: whether this is the first layer in an INR or not (keyword only)
              :param w0: value of the w0 hyper parameter from the SIREN paper (keyword only)

              :raises: ValueError if 'w0' is not provided

              :return: a SirenLayer with weights and biases initialized according to the scheme provided in the original SIREN paper
              """
              activation_kwargs = cls._check_keys(activation_kwargs)
              w0 = activation_kwargs['w0']

              w_key, b_key = jax.random.split(key)

              if is_first_layer:
                  lim = 1. / in_size  # from https://github.com/vsitzmann/siren/blob/4df34baee3f0f9c8f351630992c1fe1f69114b5f/modules.py#L630
              else:
                  lim = jnp.sqrt(
                      6. / in_size) / w0  # from https://arxiv.org/pdf/2006.09661.pdf subsection.3.2 and appendix 1.5 and https://github.com/vsitzmann/siren/blob/4df34baee3f0f9c8f351630992c1fe1f69114b5f/modules.py#L627

              weight = jax.random.uniform(
                  key=w_key,
                  shape=(out_size, in_size),
                  minval=-lim,
                  maxval=lim
              )

              bias = jax.random.uniform(
                  key=b_key,
                  shape=(out_size,),
                  minval=-1,
                  maxval=1
              )
              bias_factor = jnp.pi / jnp.sqrt(
                  jnp.sum(jnp.square(weight), axis=1))  # from https://arxiv.org/pdf/2102.02611.pdf page 6 third paragaph
              bias = bias_factor * bias

              return cls(weight, bias, **activation_kwargs)


    @staticmethod
    def _activation_function(x, w0):
        """
        since the cardinal sinusoid is defined as sin(w0*x)/x, we need to handle the case where x=0
        i wrote a bunch of versions cuz i wasnt sure

        """
        # return jnp.sinc(w0 * x / jnp.pi)
        # return jnp.where(x == 0, 1, jnp.sin(w0 * x) / x)
        return jnp.sinc(w0 * x)




class AdaHoscLayer(INRLayer):
    """

    """
    allowed_keys = frozenset({'w0'})
    allows_multiple_weights_and_biases = False
    @classmethod
    def from_config(
               cls,
               in_size: int,
               out_size: int,
               num_splits: int = 1,
               *,
               key: jax.Array,
               is_first_layer: bool,
               **activation_kwargs
       ):
           """from_config create a layer from hyperparameters

           :param in_size: size of the input
           :param out_size: size of the output
           :param num_splits: ignored, defaults to 1
           :param key: key for random number generator (keyword only)
           :param is_first_layer: whether this is the first layer in an INR or not (keyword only)
           :param w0: value of the w0 hyper parameter from the SIREN paper (keyword only)

           :raises: ValueError if 'w0' is not provided

           :return: a SirenLayer with weights and biases initialized according to the scheme provided in the original SIREN paper
           """
           activation_kwargs = cls._check_keys(activation_kwargs)
           w0 = activation_kwargs['w0']

           w_key, b_key = jax.random.split(key)

           if is_first_layer:
               lim = 1. / in_size  # from https://github.com/vsitzmann/siren/blob/4df34baee3f0f9c8f351630992c1fe1f69114b5f/modules.py#L630
           else:
               lim = jnp.sqrt(
                   6. / in_size) / w0  # from https://arxiv.org/pdf/2006.09661.pdf subsection.3.2 and appendix 1.5 and https://github.com/vsitzmann/siren/blob/4df34baee3f0f9c8f351630992c1fe1f69114b5f/modules.py#L627

           weight = jax.random.uniform(
               key=w_key,
               shape=(out_size, in_size),
               minval=-lim,
               maxval=lim
           )

           bias = jax.random.uniform(
               key=b_key,
               shape=(out_size,),
               minval=-1,
               maxval=1
           )
           bias_factor = jnp.pi / jnp.sqrt(
               jnp.sum(jnp.square(weight), axis=1))  # from https://arxiv.org/pdf/2102.02611.pdf page 6 third paragaph
           bias = bias_factor * bias

           return cls(weight, bias, **activation_kwargs)


    @staticmethod
    def _activation_function(x, w0):
        """
        since the cardinal sinusoid is defined as sin(w0*x)/x, we need to handle the case where x=0

        """
        return act.ada_hosc_activation(x, w0)


class HoscLayer(INRLayer):
    """

    """
    allowed_keys = frozenset({'w0'})
    allows_multiple_weights_and_biases = False
    @classmethod
    def from_config(
               cls,
               in_size: int,
               out_size: int,
               num_splits: int = 1,
               *,
               key: jax.Array,
               is_first_layer: bool,
               **activation_kwargs
       ):
           """from_config create a layer from hyperparameters

           :param in_size: size of the input
           :param out_size: size of the output
           :param num_splits: ignored, defaults to 1
           :param key: key for random number generator (keyword only)
           :param is_first_layer: whether this is the first layer in an INR or not (keyword only)
           :param w0: value of the w0 hyper parameter from the SIREN paper (keyword only)

           :raises: ValueError if 'w0' is not provided

           :return: a SirenLayer with weights and biases initialized according to the scheme provided in the original SIREN paper
           """
           activation_kwargs = cls._check_keys(activation_kwargs)
           w0 = activation_kwargs['w0']

           w_key, b_key = jax.random.split(key)

           if is_first_layer:
               lim = 1. / in_size  # from https://github.com/vsitzmann/siren/blob/4df34baee3f0f9c8f351630992c1fe1f69114b5f/modules.py#L630
           else:
               lim = jnp.sqrt(
                   6. / in_size) / w0  # from https://arxiv.org/pdf/2006.09661.pdf subsection.3.2 and appendix 1.5 and https://github.com/vsitzmann/siren/blob/4df34baee3f0f9c8f351630992c1fe1f69114b5f/modules.py#L627

           weight = jax.random.uniform(
               key=w_key,
               shape=(out_size, in_size),
               minval=-lim,
               maxval=lim
           )

           bias = jax.random.uniform(
               key=b_key,
               shape=(out_size,),
               minval=-1,
               maxval=1
           )
           bias_factor = jnp.pi / jnp.sqrt(
               jnp.sum(jnp.square(weight), axis=1))  # from https://arxiv.org/pdf/2102.02611.pdf page 6 third paragaph
           bias = bias_factor * bias

           return cls(weight, bias, **activation_kwargs)


    @staticmethod
    def _activation_function(x, w0):
        """
        since the cardinal sinusoid is defined as sin(w0*x)/x, we need to handle the case where x=0
        i wrote a bunch of versions cuz i wasnt sure

        """
        return act.hosc_activation(x, w0)


class RealWIRE(INRLayer):
    """
    RealGaborWavelet INRLayer
    :param weights: jax.Array containing the weights of the frequency and scale components
    :param biases: jax.Array containing the bias of the frequency and scale components
    :param w0: frequency hyperparameter as introduced in the WIRE paper by Vishwanath et al.
    :param s0: spread hyperparameter as introduced in the WIRE paper by Vishwanath et al.
    """
    allowed_keys = frozenset({'w0', 's0'})
    allows_multiple_weights_and_biases = True

    @classmethod
    def from_config(cls, in_size, out_size, num_splits=1, *, key, is_first_layer, **activation_kwargs):
        """from_config create a layer from hyperparameters

        :param in_size: size of the input
        :param out_size: size of the output
        :param num_splits: ignored, defaults to 1
        :param key: key for random number generator (keyword only)
        :param is_first_layer: whether this is the first layer in an INR or not (keyword only)

        :raises: ValueError if any other activation_kwargs than 'w0' and 's0' are provided

        :return: a SirenLayer with weights and biases initialized according to the scheme provided in the original SIREN paper
        """
        activation_kwargs = cls._check_keys(activation_kwargs)

        fw_key, subkey = jax.random.split(key)
        fb_key, subkey = jax.random.split(subkey)
        sw_key, subkey = jax.random.split(subkey)
        sb_key, subkey = jax.random.split(subkey)

        # Pytorch initialization
        lim = 1 / jnp.sqrt(in_size)

        frequency_weight = jax.random.uniform(
            key=fw_key,
            shape=(out_size, in_size),
            minval=-lim,
            maxval=lim,
        )

        frequency_bias = jax.random.uniform(
            key=fb_key,
            shape=(out_size,),
            minval=-1,
            maxval=1,
        )

        scale_weight = jax.random.uniform(
            key=sw_key,
            shape=(out_size, in_size),
            minval=-lim,
            maxval=lim,
        )
        scale_bias = jax.random.uniform(
            key=sb_key,
            shape=(out_size,),
            minval=-1,
            maxval=1,
        )

        weights = [frequency_weight, scale_weight]
        biases = [frequency_bias, scale_bias]

        return cls(weights, biases, **activation_kwargs)

    @staticmethod
    def _activation_function(*x, w0, s0):
        return act.real_gabor_wavelet(x, s0=s0, w0=w0)


class ComplexWIRE(INRLayer):
    """
    ComplexGaborWavelet INRLayer
    :param weights: jax.Array containing the weights of the linear part
                    Only Float in the first layer, otherwise, Complex64
    :param biases: jax.Array containing the bias of the linear part
    :param w0: frequency hyperparameter as introduced in the WIRE paper by Vishwanath et al.
    :param s0: spread hyperparameter as introduced in the WIRE paper by Vishwanath et al.
    """
    allowed_keys = frozenset({'w0', 's0'})
    allows_multiple_weights_and_biases = True
    _activation_function = staticmethod(act.complex_gabor_wavelet)

    @classmethod
    def from_config(cls, in_size: int, out_size: int, num_splits: int = 1, *, key: jax.Array, is_first_layer: bool,
                    **activation_kwargs):
        """from_config create a layer from hyperparameters

        :param in_size: size of the input
        :param out_size: size of the output
        :param num_splits: n in WIRE n-D
        :param key: key for random number generator (keyword only)
        :param is_first_layer: whether this is the first layer in an INR or not (keyword only)

        :raises: ValueError 'w0' and 's0' are not provided in activation_kwargs

        :return: a SirenLayer with weights and biases initialized according to the scheme provided in the original SIREN paper
        """
        activation_kwargs = cls._check_keys(activation_kwargs)
        w0 = activation_kwargs['w0']

        if is_first_layer:
            lim = 1. / in_size
        else:
            lim = jnp.sqrt(
                6. / in_size
            ) / w0

        key_gen = key_generator(key)

        weights = []
        biases = []

        for _ in range(num_splits):
            weight = jax.random.uniform(
                key=next(key_gen),
                shape=(out_size, in_size),
                minval=-lim,
                maxval=lim,
            )

            bias = jax.random.uniform(
                key=next(key_gen),
                shape=(out_size,),
                minval=-1,
                maxval=1,
            )
            if not is_first_layer:
                # make weight and bias complex
                c_weight = jax.random.uniform(
                    key=next(key_gen),
                    shape=(out_size, in_size),
                    minval=-lim,
                    maxval=lim,
                )

                c_bias = jax.random.uniform(
                    key=next(key_gen),
                    shape=(out_size,),
                    minval=-1,
                    maxval=1,
                )
                weight = jax.lax.complex(weight, c_weight)
                bias = jax.lax.complex(bias, c_bias)

            weights.append(weight)
            biases.append(bias)
        return cls(weights, biases, **activation_kwargs)


class Linear(INRLayer):
    """
    Linear INRLayer
    :param weights: jax.Array containing the weights maxtrix
    :param biases: jax.Array containing the bias
    NB no activation_kwargs allowed
    """

    allowed_keys = frozenset()
    allows_multiple_weights_and_biases = False

    @classmethod
    def from_config(
            cls,
            in_size: int,
            out_size: int,
            num_splits: int = 1,
            *,
            key: jax.Array,
            is_first_layer: bool,
            **activation_kwargs
    ):
        """from_config create a layer from hyperparameters

        :param in_size: size of the input
        :param out_size: size of the output
        :param num_splits: ignored, defaults to 1
        :param key: key for random number generator (keyword only)
        :param is_first_layer: ignored (keyword only)

        :raises: ValueError if any activation_kwargs are provided

        :return: a Linear layer with weights and biases initialized according a uniform distribution with bounds +/- 1/sqrt(in_size)

        NB this INRLayer accepts no activationn_kwargs
        """
        activation_kwargs = cls._check_keys(activation_kwargs)
        w_key, b_key = jax.random.split(key)

        lim = 1. / jnp.sqrt(in_size)
        weight = jax.random.uniform(
            key=w_key,
            shape=(out_size, in_size),
            minval=-lim,
            maxval=lim
        )

        bias = jax.random.uniform(
            key=b_key,
            shape=(out_size,),
            minval=-1,
            maxval=1
        )

        return cls(weight, bias, **activation_kwargs)

    @staticmethod
    def _activation_function(x):
        return x


class GaussianINRLayer(INRLayer):
    """
    Gaussian INR layer introduced in the paper "Beyond Periodicity: Towards a Unifying Framework for Activations in Coordinate-MLPs" by S. Ramasinghe and S. Lucey
    This type of INR is claimed by said authors to be less sensitive to initialization than SIREN
    :param weights: jax.Array containing the weights of the linear part
        Alternatively, this can be a list or tuple of jax.Arrays of the same size containing multiple weights matrices
        The bumps coming from different "paths" will be multiplied (summed in log-space)
    :param biases: jax.Array containing the bias of the linear part
        Alternatively, this can be a list or tuple of jax.Arrays of the same size containing multiple bias vectors
        This list or tuple should be the same length as the one for weights
    :param inverse_scale: float scale hyper parameter for $x\mapsto e^(-|inverse_scale\cdot x|^2)$

    NB no other activation_kwargs than inverse_scale are allowed.
    """
    _activation_function = staticmethod(act.unscaled_gaussian_bump)
    allowed_keys = frozenset({'inverse_scale'})
    allows_multiple_weights_and_biases = True

    @classmethod
    def from_config(cls, in_size: int, out_size: int, num_splits: int = 1, *, key: jax.Array, is_first_layer: bool,
                    **activation_kwargs):
        """from_config create a layer from hyperparameters

        :param in_size: size of the input
        :param out_size: size of the output
        :param num_splits: ignored, defaults to 1
        :param key: key for random number generator (keyword only)
        :param is_first_layer: ignored (keyword only)
        :param inverse_scale: value of the inverse scale parameter in the Gaussian activation e^(-|inverse_scale*x|^2)

        :raises: ValueError if any other activation_kwargs than 'inverse_scale' are provided

        :return: an INR layer with Gaussian activation function and with weights initialized according to the Glorot/Xavier uniform initialization scheme
        """
        # according to the Beyond Periodicity paper by Ramasinghe and Lucey,
        # this one should be rather robust to what initialization scheme is used.
        # here we'll use Glorot/Xavier uniform
        activation_kwargs = cls._check_keys(activation_kwargs)
        key_gen = key_generator(key)
        lim = jnp.sqrt(6 / (in_size + out_size))
        weights = jax.random.uniform(
            key=next(key_gen),
            shape=(out_size, in_size),
            minval=-lim,
            maxval=lim
        )

        biases = jax.random.uniform(
            key=next(key_gen),
            shape=(out_size,),
            minval=-1,
            maxval=1
        )
        return cls(weights, biases, **activation_kwargs)


class QuadraticLayer(GaussianINRLayer):
    _activation_function = staticmethod(act.quadratic_activation)
    allowed_keys = frozenset({'a'})
    allows_multiple_weights_and_biases = True

class MultiQuadraticLayer(GaussianINRLayer):
    _activation_function = staticmethod(act.multi_quadratic_activation)
    allowed_keys = frozenset({'a'})
    allows_multiple_weights_and_biases = True

class LaplacianLayer(GaussianINRLayer):
    _activation_function = staticmethod(act.laplacian_activation)
    allowed_keys = frozenset({'a'})
    allows_multiple_weights_and_biases = True

class SuperGaussianLayer(GaussianINRLayer):
    _activation_function = staticmethod(act.super_gaussian_activation)
    allowed_keys = frozenset({'a', "b"})
    allows_multiple_weights_and_biases = True

class ExpSinLayer(GaussianINRLayer):
    _activation_function = staticmethod(act.exp_sin_activation)
    allowed_keys = frozenset({'a'})
    allows_multiple_weights_and_biases = True


class FinerLayer(INRLayer):
    """
    FINER Layer using variable-periodic activation functions.
    This layer applies a linear transformation followed by a FINER sine activation.
    """

    allowed_keys = frozenset({'w0'})
    allows_multiple_weights_and_biases = False
    _activation_function = staticmethod(act.finer_activation)

    @classmethod
<<<<<<< HEAD
    def from_config(cls, in_size: int, out_size: int, num_splits: int = 1, *, key: jax.Array, is_first_layer: bool, bias_k:float, **activation_kwargs):
=======
    def from_config(cls, in_size: int, out_size: int, num_splits: int = 1, *, key: jax.Array, is_first_layer: bool,
                    **activation_kwargs):
>>>>>>> c4e19394
        """
        Initialize FINER layer from hyperparameters
        :param in_size: size of the input
        :param out_size: size of the output
        :param num_splits: ignored, defaults to 1
        :param key: PRNG key for random number generator
        :param is_first_layer: boolean indicating if this is the first layer
        :param bias_k: the k for the initialization scheme
        :param w0: scaling factor similar to SIREN (keyword only)
        """
        activation_kwargs = cls._check_keys(activation_kwargs)
        w0 = activation_kwargs['w0']
        k = bias_k
        w_key, b_key = jax.random.split(key)
        # Weight initialization similar to SIREN
        if is_first_layer:
            lim = 1.0 / in_size
        else:
            lim = jnp.sqrt(6.0 / in_size) / w0
        weights = jax.random.uniform(w_key, shape=(out_size, in_size), minval=-lim, maxval=lim)

        # Bias initialization over a larger range to flexibly tune the frequency set
        biases = jax.random.uniform(b_key, shape=(out_size,), minval=-k, maxval=k)
        return cls(weights, biases, **activation_kwargs)


class PositionalEncodingLayer(eqx.nn.StatefulLayer):
    """
    Base class for various kinds of positional encodings.
    """
    _embedding_matrix: Union[jax.Array, Sequence[jax.Array]]
    _is_learnable: eqx.AbstractClassVar[bool]

    def __init__(self, embedding_matrix):
        self._embedding_matrix = embedding_matrix

    @property
    def embedding_matrix(self):
        """
        Get the embedding matrix of the PositionalEncodingLayer
        If not self._is_learnable, apply jax.lax.stop_gradient to prevent the matrix from being changed during training.
        """
        if self._is_learnable:
            return self._embedding_matrix
        else:
            return jax.lax.stop_gradient(self._embedding_matrix)

    @abc.abstractmethod
    def out_size(self, in_size: int) -> int:
        """
        Return the number of output channels given the number of input channels
        :parameter in_size: dimensionality of the input
        :returns: dimensionality of the embedding
        """
        pass

    def is_stateful(self) -> bool:
        """
        Indicate whether the positional embedding is stateful or not.
        """
        return False


class ClassicalPositionalEncoding(PositionalEncodingLayer):
    """
    The standard positional encoding used in NeRF (among other places).
    See https://arxiv.org/pdf/2003.08934v2 (NeRF paper) equation 4 (page 7)
    """
    _is_learnable = False

    @classmethod
    def from_config(cls, num_frequencies: int, frequency_scaling: float = 2.):
        """
        :parameter num_frequencies: L in equation 4 of the NeRF paper.
            The output of this layer will be 2*num_frequencies*<number of input channels> dimensional
        """
        powers = jnp.arange(num_frequencies, dtype=jnp.int32)
        embedding_matrix = jnp.pow(frequency_scaling,
                                   powers) * jnp.pi  # not really the embedding matrix, but we do just apply this to each coordinate as scalar (coordinate) vector (embedding_matrix) multiplication
        return cls(embedding_matrix)

    def __call__(self, x, *, key: Optional[jax.Array] = None) -> jax.Array:
        frequencies = jax.vmap(lambda coordinate: coordinate * self.embedding_matrix)(x).flatten()
        result = jax.vmap(lambda p: jnp.stack((jnp.sin(p), jnp.cos(p)), axis=0), out_axes=0, in_axes=0)(
            frequencies).flatten()
        return jnp.concatenate([x, result], axis=0)  # concatinate the original input to the frequency outputs

    def out_size(self, in_size):
        """
        Return the number of output channels given the number of input channels
        :parameter in_size: dimensionality of the input
        :returns: dimensionality of the embedding
        """
        return 2 * self.embedding_matrix.shape[0] * in_size + in_size

class TridentPositionalEncoding(PositionalEncodingLayer):
    """
    Positional encoding described in TRIDENT paper
    see https://arxiv.org/pdf/2311.13610
    """
    _is_learnable = False
    s0: float

    @classmethod
    def from_config(cls, num_frequency: int,  frequency_param: float = 2., scale_param: float = 1.):
        # powers = jnp.arange(num_frequency, dtype=jnp.int32)/
        powers = jnp.linspace(0, 1, num_frequency)
        cls.embedding_matrix = 2* jnp.pi * jnp.pow(frequency_param, powers)
        cls.s0 = scale_param
        return cls

    def __call__(self, x, *, key: Optional[jax.Array]=None)-> jax.Array:
        """
        phi_0(x) = exp(-|s0([x, ..., cos(2pi \sigma^{j/m} x), sin(2pi \sigma^{j/m} x)]^T)|^2 )
        """
        frequencies = jax.vmap(lambda coordinate: coordinate * self.embedding_matrix)(x).flatten()
        trig_freq = jax.vmap(lambda p: jnp.stack((jnp.sin(p), jnp.cos(p)), axis=0), out_axes=0, in_axes=0)(frequencies)
        return jnp.exp(- jnp.square(jnp.abs(self.s0 * trig_freq)))

    def out_size(self, in_size):
        """
        Return the number of output channels given the number of input channels
        :parameter in_size: dimensionality of the input
        :returns: dimensionality of the embedding
        """
        return 2 * self.embedding_matrix.shape[0] * in_size<|MERGE_RESOLUTION|>--- conflicted
+++ resolved
@@ -776,12 +776,8 @@
     _activation_function = staticmethod(act.finer_activation)
 
     @classmethod
-<<<<<<< HEAD
     def from_config(cls, in_size: int, out_size: int, num_splits: int = 1, *, key: jax.Array, is_first_layer: bool, bias_k:float, **activation_kwargs):
-=======
-    def from_config(cls, in_size: int, out_size: int, num_splits: int = 1, *, key: jax.Array, is_first_layer: bool,
-                    **activation_kwargs):
->>>>>>> c4e19394
+
         """
         Initialize FINER layer from hyperparameters
         :param in_size: size of the input
