--- conflicted
+++ resolved
@@ -420,9 +420,6 @@
         return cls(weights, biases, **activation_kwargs)
 
 
-<<<<<<< HEAD
-    
-
 
 class FinerLayer(INRLayer):
     """
@@ -461,7 +458,9 @@
         return cls(weights, biases, **activation_kwargs)
 
 
-=======
+
+
+
 class EmbeddingLayer(eqx.Module):
     """ 
     Base class for various kinds of positional encodings. Because the positional encoding from NeRF is often just called "positional encoding" in the literature,
@@ -522,5 +521,4 @@
         :parameter in_size: dimensionality of the input
         :returns: dimensionality of the embedding
         """
-        return 2*self.embedding_matrix.shape[0]*in_size
->>>>>>> 0333574c
+        return 2*self.embedding_matrix.shape[0]*in_size