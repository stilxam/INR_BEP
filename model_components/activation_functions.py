--- conflicted
+++ resolved
@@ -110,7 +110,6 @@
     """
     return jnp.sin((jnp.abs(x) + 1) * w0 * x)
 
-<<<<<<< HEAD
 def make_finer_pp(activation_function:Callable)->Callable:
     """
     Make a FINER++ activation function from a base activation function.
@@ -141,7 +140,6 @@
             return activation_function(*transformed_x, **kwargs)
 
     return finer_pp_activation
-=======
 
 def hosc_activation(x: jax.Array, w0: float) -> jax.Array:
     """
@@ -199,4 +197,3 @@
     Exponential sine activation function: exp(sin(ax))
     """
     return jnp.exp(jnp.sin(a*x))
->>>>>>> c4e19394
