""" 
Module with activation functions for inr layers.
"""
from typing import Union
import jax
from jax import numpy as jnp


def unscaled_gaussian_bump(*x: jax.Array, inverse_scale: Union[float, jax.Array]):
    """ 
    e^(sum_{x' in x}-|inverse_scale*x'|^2)

    :param x: sequence of arrays for which to calculate the gaussian bump
    :returns: the product of the gaussian bumps (computed as a sum in log-space)
    """
    x = jnp.stack(x, axis=0)
    if jnp.isrealobj(x):
        scaled_x = inverse_scale * x
    else:
        scaled_x = jnp.abs(inverse_scale * x)
    return jnp.exp(-jnp.sum(jnp.square(scaled_x), axis=0))


def real_gabor_wavelet(x: jax.Array, s0: Union[float, jax.Array], w0: Union[float, jax.Array]):
    """ 
    The WIRE paper (https://arxiv.org/pdf/2301.05187) states that the R->R version of the gabor wavelet is
    \sigma(x) = sin(w_0*x[0])*exp(-(s_0 *x[1])^2).
    However, their code (https://github.com/vishwa91/wire/blob/main/modules/wire.py),
    implements it as, \sigma(x) = cos(w_0 *x[0]) * exp(-(s_0 *x[1])^2).
    Hence, we follow the code.

    :parameter x: two `jax.Array`s to be fed to this activation function, x = [frequency, scale]

    :parameter s0: inverse scale used in the radial part of the wavelet (s_0 in the paper)
        keyword only
    :parameter w0: w0 parameter used in the rotational art of the wavelet (\omega_0 in the paper)
        keyword only
    :return: a `jax.Array` with the same shape as x[0] or x[1]
    """
    omega = w0 * x[0]
    scale = s0 * x[1]
    return jnp.cos(omega) * jnp.exp(-jnp.square(scale))


def complex_gabor_wavelet(x: jax.Array, s0: Union[float, jax.Array], w0: Union[float, jax.Array]):
    """
    Implements the WIRE activation function
    that is \sigma(x) = exp(j w_0 x)* exp(-|s_0 x|^2)
    from https://arxiv.org/pdf/2301.05187

    :parameter x: a bunch of `jax.Array`s to be fed to this activation function
        var positional
    :parameter s0: inverse scale used in the radial part of the wavelet (s_0 in the paper)
        keyword only
    :parameter w0: w0 parameter used in the rotational art of the wavelet (\omega_0 in the paper)
        keyword only
    :return: a `jax.Array` with a shape determined by broadcasting all elements of x to tha same shape
    """
<<<<<<< HEAD
    radial_part = unscaled_gaussian_bump(*x, inverse_scale=s0)
    rotational_part = jnp.sin(w0*x[0])
    return rotational_part*radial_part



def finer_activation(x, w0):
    """
    FINER activation function: sin((|x| + 1) * x)
    :param x: input array for activation
    :param omega: frequency scaling factor
    :return: output array after applying variable-periodic function
    """
    return jnp.sin((jnp.abs(x) + 1) * w0 * x)



=======
    omega = w0 * x
    scale = s0 * x
    return jnp.exp(-jnp.square(jnp.abs(scale)) + 1j * omega)


def multidimensional_complex_gabor_wavelet(x: jax.Array, s0: Union[float, jax.Array], w0: Union[float, jax.Array]):
    """
    Implements the WIRE activation function as per the paper
    y_m = \psi(W^1_m y_{m-1} + b^1_m) exp(-\sum_{i=2}^{m} |s_0 (W^i_m y_{m-1} + b^i_m)|^2)

    This represents a custom activation function where:
    - ψ is a wavelet function with parameters w0 and s0.
    - W and b are lists of weight matrices and bias vectors respectively.
    - y_{m-1} is the input from the previous layer.
    - The first term is the wavelet function applied to the linear transformation of the input.
    - The second term is an exponential decay based on the sum of squared scaled linear transformations of the input.

    in this case, the matrix multiplication has already been done, so we only need to apply the non-linearity.
    this yields the following activation function:
    y_m = \psi(h[1]) exp(-\sum_{i=2}^{m} |s_0 (h[i])|^2)
    """
    gab = complex_gabor_wavelet(x[0], s0=s0, w0=w0)
    for i in range(1, len(x)):
        content = jnp.square(jnp.abs(s0 * x[i]))
        gab = gab * jnp.exp(-content)
    return gab


def two_d_complex_gabor_wavelet(x: jax.Array, s0: Union[float, jax.Array], w0: Union[float, jax.Array]):
    """
    Implements the 2D WIRE activation function as per the github code
    that is \sigma(x) = exp(j w_0 x[0])* exp(-s_0^2 * (|x[0|^2 + |x[1]|^2))
    from https://github.com/vishwa91/wire/blob/main/modules/wire2d.py
    :parameter x: 2 `jax.Array`s to be fed to this activation function
    :parameter s0: inverse scale used in the radial part of the wavelet (s_0 in the paper)
    :parameter w0: w0 parameter used in the rotational art of the wavelet (\omega_0 in the paper)
    """
    freq = jnp.exp(1j*w0*x[0])
    arg = jnp.square(jnp.abs(x[0])) + jnp.square(jnp.abs(x[1]))
    gaus = jnp.exp(-jnp.square(s0)*arg)
    return freq* gaus
>>>>>>> 6b547227
<|MERGE_RESOLUTION|>--- conflicted
+++ resolved
@@ -21,7 +21,7 @@
     return jnp.exp(-jnp.sum(jnp.square(scaled_x), axis=0))
 
 
-def real_gabor_wavelet(x: jax.Array, s0: Union[float, jax.Array], w0: Union[float, jax.Array]):
+def real_gabor_wavelet(x: tuple[jax.Array, jax.Array], s0: Union[float, jax.Array], w0: Union[float, jax.Array]):
     """ 
     The WIRE paper (https://arxiv.org/pdf/2301.05187) states that the R->R version of the gabor wavelet is
     \sigma(x) = sin(w_0*x[0])*exp(-(s_0 *x[1])^2).
@@ -56,31 +56,12 @@
         keyword only
     :return: a `jax.Array` with a shape determined by broadcasting all elements of x to tha same shape
     """
-<<<<<<< HEAD
-    radial_part = unscaled_gaussian_bump(*x, inverse_scale=s0)
-    rotational_part = jnp.sin(w0*x[0])
-    return rotational_part*radial_part
-
-
-
-def finer_activation(x, w0):
-    """
-    FINER activation function: sin((|x| + 1) * x)
-    :param x: input array for activation
-    :param omega: frequency scaling factor
-    :return: output array after applying variable-periodic function
-    """
-    return jnp.sin((jnp.abs(x) + 1) * w0 * x)
-
-
-
-=======
     omega = w0 * x
     scale = s0 * x
     return jnp.exp(-jnp.square(jnp.abs(scale)) + 1j * omega)
 
 
-def multidimensional_complex_gabor_wavelet(x: jax.Array, s0: Union[float, jax.Array], w0: Union[float, jax.Array]):
+def multidimensional_complex_gabor_wavelet(*x: jax.Array, s0: Union[float, jax.Array], w0: Union[float, jax.Array]):
     """
     Implements the WIRE activation function as per the paper
     y_m = \psi(W^1_m y_{m-1} + b^1_m) exp(-\sum_{i=2}^{m} |s_0 (W^i_m y_{m-1} + b^i_m)|^2)
@@ -103,7 +84,7 @@
     return gab
 
 
-def two_d_complex_gabor_wavelet(x: jax.Array, s0: Union[float, jax.Array], w0: Union[float, jax.Array]):
+def two_d_complex_gabor_wavelet(x: tuple[jax.Array, jax.Array], s0: Union[float, jax.Array], w0: Union[float, jax.Array]):
     """
     Implements the 2D WIRE activation function as per the github code
     that is \sigma(x) = exp(j w_0 x[0])* exp(-s_0^2 * (|x[0|^2 + |x[1]|^2))
@@ -116,4 +97,12 @@
     arg = jnp.square(jnp.abs(x[0])) + jnp.square(jnp.abs(x[1]))
     gaus = jnp.exp(-jnp.square(s0)*arg)
     return freq* gaus
->>>>>>> 6b547227
+
+def finer_activation(x, w0):
+    """
+    FINER activation function: sin((|x| + 1) * x)
+    :param x: input array for activation
+    :param w0: frequency scaling factor
+    :return: output array after applying variable-periodic function
+    """
+    return jnp.sin((jnp.abs(x) + 1) * w0 * x)