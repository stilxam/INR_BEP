""" 
Module of auxiliary functions and classes for use in the model_components module.
Just a bunch of stuff that doesn't fit anywhere else and doesn't really warrant its own module.
"""
from typing import Union, TypeAlias, NewType, Callable
from types import GenericAlias
from functools import wraps

import jax
from jax import numpy as jnp

ANNOT = Union[type, GenericAlias, TypeAlias, NewType]


def value_error_on_all_but_allowed_keys(activation_kwargs: dict, *allowed_keys: Union[str, tuple[str, ANNOT]]):
    """ 
    Checks whether the keys of the activation_kwargs dict match the allowed_keys
    :param activation_kwargs: dictionary the keys of which should be checked against allowed_keys
    :param allowed_keys: sequence of strings determining the keys activation_kwargs should have
    :raises: ValueError if set(activation_kwargs) != set(allowed_keys)
    """
    # first filter out the possible type annotations
    allowed_keys = tuple(key[0] if isinstance(key, tuple) else key for key in allowed_keys)
    # make it a set so we can compare it to the set of activation_kwargs
    allowed_keys = set(allowed_keys)
    if not allowed_keys:
        if activation_kwargs:
            raise ValueError(f"No activation_kwargs allowed. Got {activation_kwargs}")
    if (used_keys := set(activation_kwargs)) != allowed_keys:
        raise ValueError(f"activation_kwargs should have keys {allowed_keys}. Got {used_keys} instead.")


def filter_allowed_keys_or_raise_value_error(activation_kwargs: dict, *required_keys: Union[str, tuple[str, ANNOT]]):
    """ 
    Checks that all required keys are present in activation_kwargs
    Raises a ValueError if any required keys are missing from activation_kwargs
    Returns a filtered version of activation_kwargs where only the required keys are present
    """
    required_keys = tuple(key[0] if isinstance(key, tuple) else key for key in required_keys)
    required_keys = set(required_keys)
    missing_keys = required_keys - set(activation_kwargs)
    if missing_keys:
        raise ValueError(f"Missing keys: {missing_keys}. Got {activation_kwargs} but need {required_keys}.")
    return {key: value for key, value in activation_kwargs.items() if key in required_keys}


def real_part(obj: Union[Callable, jax.Array]):
    """
    take the real part of a complex object
    
    if obj is an array, the real part of the array is returned (jnp.real(obj))
    if obj is a callable, a wrapper arround said callable is returned that transforms the output of obj through jnp.real
    """
    if not callable(obj):
        return jnp.real(obj)

    @wraps(obj)
    def real_func(x, *args, **kwargs):
        return jnp.real(obj(x, *args, **kwargs))

    return real_func


def imaginary_part(obj: Union[Callable, jax.Array]):
    """
    take the imaginary part of a complex object
    
    if obj is an array, the imaginary part of the array is returned (jnp.imag(obj))
    if obj is a callable, a wrapper arround said callable is returned that transforms the output of obj through jnp.imag
    """
    if not callable(obj):
        return jnp.imag(obj)

    @wraps(obj)
    def real_func(x, *args, **kwargs):
        return jnp.imag(obj(x, *args, **kwargs))
<<<<<<< HEAD

    return real_func


def real_scalar(x):
    """
    return the real part of the first element
    """
    return jnp.real(x[0])

def squeeze_array(x):
    """
    removes a dimension of size 1 from the array
    """
    return jnp.squeeze(x)
=======
    return real_func

def scalar_from_array_output(array: jax.Array):
    return jnp.squeeze(array)
>>>>>>> c376dee6
<|MERGE_RESOLUTION|>--- conflicted
+++ resolved
@@ -74,7 +74,6 @@
     @wraps(obj)
     def real_func(x, *args, **kwargs):
         return jnp.imag(obj(x, *args, **kwargs))
-<<<<<<< HEAD
 
     return real_func
 
@@ -90,9 +89,19 @@
     removes a dimension of size 1 from the array
     """
     return jnp.squeeze(x)
-=======
-    return real_func
+
+
+def real_scalar(x):
+    """
+    return the real part of the first element
+    """
+    return jnp.real(x[0])
+
+def squeeze_array(x):
+    """
+    removes a dimension of size 1 from the array
+    """
+    return jnp.squeeze(x)
 
 def scalar_from_array_output(array: jax.Array):
-    return jnp.squeeze(array)
->>>>>>> c376dee6
+    return jnp.squeeze(array)