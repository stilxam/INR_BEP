--- conflicted
+++ resolved
@@ -1,151 +1,70 @@
-<<<<<<< HEAD
-
-import jax
-import jax.numpy as jnp
-import matplotlib.pyplot as plt
-import wandb
-
-from .analysis import analyze_fft, analyze_fft_spectrum, decompose_ntk, get_NTK_ntvp, measure_of_diagonal_strength
-from .config import get_config, get_activation_kwargs
-
-from .models import make_init_apply
-from .visualization import plot_ntk_kernels #, plot_fft_spectrum
-from common_jax_utils import key_generator
-from typing import Tuple, Optional, Dict, Any
-
-key_gen = key_generator(jax.random.PRNGKey(0))
-
-def setup_sweep_config() -> Tuple[str, float, Optional[float], Dict[str, Any]]:
-    """Initialize wandb and get configuration parameters."""
-    wandb.init()
-    layer_type = wandb.config.layer_type
-    param1= wandb.config.param1
-    param2= wandb.config.get("param2", None)
-
-    activation_kwargs = get_activation_kwargs(layer_type, param1, param2)
-    return layer_type, param1, param2, activation_kwargs
-
-
-def compute_ntk(n: int, layer_type: str, activation_kwargs: dict) -> tuple[jnp.ndarray, jnp.ndarray, float]:
-    """Compute NTK and its eigenvalues."""
-    config = get_config(layer_type, activation_kwargs)
-    init_fn, apply_fn = make_init_apply(config, key_gen)
-    params = init_fn()
-    # flattened_locations = get_flattened_locations(n)
-    flattened_locations = jnp.linspace(0.0, 1.0, n).reshape(-1, 1)
-
-    ntvp = get_NTK_ntvp(apply_fn)
-    NTK = ntvp(flattened_locations, flattened_locations, params)
-
-    eigvals, _, _, condition_number = decompose_ntk(NTK)
-    return NTK, eigvals, condition_number
-
-
-def main_sweep() -> None:
-    """Main sweep function."""
-    # Setup configuration
-    layer_type, param1, param2, activation_kwargs = setup_sweep_config()
-
-    # Compute NTK and eigenvalues
-    NTK, eigvals, condition_number = compute_ntk(n=100, layer_type=layer_type, activation_kwargs=activation_kwargs)
-
-    lin_measure = measure_of_diagonal_strength(NTK, map_kwarg=0)
-    const_measure = measure_of_diagonal_strength(NTK, map_kwarg=1)
-    inv_measure = measure_of_diagonal_strength(NTK, map_kwarg=2)
-    exp_measure = measure_of_diagonal_strength(NTK, map_kwarg=-1)
-    ntk_fig = plot_ntk_kernels(NTK, layer_type, activation_kwargs)
-
-    wandb.log({
-        "layer_type": layer_type,
-        "activation_kwargs": activation_kwargs,
-        "ntk_condition_number": float(condition_number),
-        # "max_eigenvalue": float(eigvals[0]),
-        # "min_eigenvalue": float(eigvals[-1]),
-        "eigvals": wandb.Histogram(eigvals),
-        "ntk_plot": wandb.Image(ntk_fig),
-        "lin_measure": float(lin_measure),
-        "const_measure": float(const_measure),
-        "inv_measure": float(inv_measure),
-        "exp_measure": float(exp_measure),
-
-    })
-=======
-
-import jax
-import jax.numpy as jnp
-import matplotlib.pyplot as plt
-import wandb
-
-from .analysis import analyze_fft, analyze_fft_spectrum, decompose_ntk, get_NTK_ntvp
-from .config import get_config, get_activation_kwargs
-
-from .models import make_init_apply
-from .visualization import plot_ntk_kernels, plot_fft_spectrum
-from common_jax_utils import key_generator
-
-key_gen = key_generator(jax.random.PRNGKey(0))
-
-def setup_sweep_config() -> tuple[str, float, dict]:
-    """Initialize wandb and get configuration parameters."""
-    wandb.init()
-    layer_type = wandb.config.layer_type
-    param_scale = wandb.config.param_scale
-    activation_kwargs = get_activation_kwargs(layer_type, param_scale)
-    return layer_type, param_scale, activation_kwargs
-
-
-def compute_ntk(n: int, layer_type: str, activation_kwargs: dict) -> tuple[jnp.ndarray, jnp.ndarray, float]:
-    """Compute NTK and its eigenvalues."""
-    config = get_config(layer_type, activation_kwargs)
-    init_fn, apply_fn = make_init_apply(config, key_gen)
-    params = init_fn()
-    # flattened_locations = get_flattened_locations(n)
-    flattened_locations = jnp.linspace(0.0, 1.0, n).reshape(-1, 1)
-
-    ntvp = get_NTK_ntvp(apply_fn)
-    NTK = ntvp(flattened_locations, flattened_locations, params)
-
-    eigvals, _, _, condition_number = decompose_ntk(NTK)
-    return NTK, eigvals, condition_number
-
-
-def analyze_and_visualize(
-    NTK: jnp.ndarray, 
-    layer_type: str, 
-    activation_kwargs: dict
-) -> tuple[dict, plt.Figure, plt.Figure]:
-    """Analyze NTK and create visualizations."""
-    magnitude_spectrum = analyze_fft(NTK)
-    fft_fig = plot_fft_spectrum(magnitude_spectrum, layer_type, activation_kwargs)
-    fft_metrics = analyze_fft_spectrum(magnitude_spectrum)
-    ntk_fig = plot_ntk_kernels(NTK, layer_type, activation_kwargs)
-    return fft_metrics, fft_fig, ntk_fig
-
-
-def main_sweep() -> None:
-    """Main sweep function."""
-    # Setup configuration
-    layer_type, param_scale, activation_kwargs = setup_sweep_config()
-    # Compute NTK and eigenvalues
-    NTK, eigvals, condition_number = compute_ntk(n=100, layer_type=layer_type, activation_kwargs=activation_kwargs)
-    
-    # Analyze and create visualizations
-    fft_metrics, fft_fig, ntk_fig = analyze_and_visualize(NTK, layer_type, activation_kwargs)
-    
-    # Log all metrics and visualizations
-    wandb.log({
-        "layer_type": layer_type,
-        "activation_kwargs": activation_kwargs,
-        "ntk_condition_number": float(condition_number),
-        "max_eigenvalue": float(eigvals[0]),
-        "min_eigenvalue": float(eigvals[-1]),
-        "eigvals": wandb.Histogram(eigvals),
-        "fft_magnitude_spectrum": wandb.Image(fft_fig),
-        "ntk_plot": wandb.Image(ntk_fig),
-        **fft_metrics,
-    })
-
-
-
-    
->>>>>>> 17898ce6
+
+import jax
+import jax.numpy as jnp
+import matplotlib.pyplot as plt
+import wandb
+
+from .analysis import analyze_fft, analyze_fft_spectrum, decompose_ntk, get_NTK_ntvp, measure_of_diagonal_strength
+from .config import get_config, get_activation_kwargs
+
+from .models import make_init_apply
+from .visualization import plot_ntk_kernels #, plot_fft_spectrum
+from common_jax_utils import key_generator
+from typing import Tuple, Optional, Dict, Any
+
+key_gen = key_generator(jax.random.PRNGKey(0))
+
+def setup_sweep_config() -> Tuple[str, float, Optional[float], Dict[str, Any]]:
+    """Initialize wandb and get configuration parameters."""
+    wandb.init()
+    layer_type = wandb.config.layer_type
+    param1= wandb.config.param1
+    param2= wandb.config.get("param2", None)
+
+    activation_kwargs = get_activation_kwargs(layer_type, param1, param2)
+    return layer_type, param1, param2, activation_kwargs
+
+
+def compute_ntk(n: int, layer_type: str, activation_kwargs: dict) -> tuple[jnp.ndarray, jnp.ndarray, float]:
+    """Compute NTK and its eigenvalues."""
+    config = get_config(layer_type, activation_kwargs)
+    init_fn, apply_fn = make_init_apply(config, key_gen)
+    params = init_fn()
+    # flattened_locations = get_flattened_locations(n)
+    flattened_locations = jnp.linspace(0.0, 1.0, n).reshape(-1, 1)
+
+    ntvp = get_NTK_ntvp(apply_fn)
+    NTK = ntvp(flattened_locations, flattened_locations, params)
+
+    eigvals, _, _, condition_number = decompose_ntk(NTK)
+    return NTK, eigvals, condition_number
+
+
+def main_sweep() -> None:
+    """Main sweep function."""
+    # Setup configuration
+    layer_type, param1, param2, activation_kwargs = setup_sweep_config()
+
+    # Compute NTK and eigenvalues
+    NTK, eigvals, condition_number = compute_ntk(n=100, layer_type=layer_type, activation_kwargs=activation_kwargs)
+
+    lin_measure = measure_of_diagonal_strength(NTK, map_kwarg=0)
+    const_measure = measure_of_diagonal_strength(NTK, map_kwarg=1)
+    inv_measure = measure_of_diagonal_strength(NTK, map_kwarg=2)
+    exp_measure = measure_of_diagonal_strength(NTK, map_kwarg=-1)
+    ntk_fig = plot_ntk_kernels(NTK, layer_type, activation_kwargs)
+
+    wandb.log({
+        "layer_type": layer_type,
+        "activation_kwargs": activation_kwargs,
+        "ntk_condition_number": float(condition_number),
+        # "max_eigenvalue": float(eigvals[0]),
+        # "min_eigenvalue": float(eigvals[-1]),
+        "eigvals": wandb.Histogram(eigvals),
+        "ntk_plot": wandb.Image(ntk_fig),
+        "lin_measure": float(lin_measure),
+        "const_measure": float(const_measure),
+        "inv_measure": float(inv_measure),
+        "exp_measure": float(exp_measure),
+
+    })