{
 "cells": [
  {
   "cell_type": "markdown",
   "metadata": {},
   "source": [
    "# Example of training an INR locally\n",
    "This notebook provides an example of how to create an INR and train it locally using the tools in this repo."
   ]
  },
  {
   "cell_type": "code",
   "execution_count": 1,
   "metadata": {
    "ExecuteTime": {
     "end_time": "2024-11-27T13:11:45.750594311Z",
     "start_time": "2024-11-27T13:11:43.001297889Z"
    }
   },
   "outputs": [
    {
     "name": "stderr",
     "output_type": "stream",
     "text": [
<<<<<<< HEAD
      "\u001b[34m\u001b[1mwandb\u001b[0m: Using wandb-core as the SDK backend. Please refer to https://wandb.me/wandb-core for more information.\n",
      "\u001b[34m\u001b[1mwandb\u001b[0m: Currently logged in as: \u001b[33msimon-martinus-koop\u001b[0m (\u001b[33mnld\u001b[0m). Use \u001b[1m`wandb login --relogin`\u001b[0m to force relogin\n",
      "2024-11-08 14:22:29.457272: W external/xla/xla/service/gpu/nvptx_compiler.cc:893] The NVIDIA driver's CUDA version is 12.4 which is older than the PTX compiler version 12.6.68. Because the driver is older than the PTX compiler version, XLA is disabling parallel compilation, which may slow down compilation. You should update your NVIDIA driver or use the NVIDIA-provided CUDA forward compatibility packages.\n"
=======
      "\u001B[34m\u001B[1mwandb\u001B[0m: Using wandb-core as the SDK backend. Please refer to https://wandb.me/wandb-core for more information.\n",
      "\u001B[34m\u001B[1mwandb\u001B[0m: Currently logged in as: \u001B[33mmaxwell_litsios\u001B[0m (\u001B[33mbep-circle\u001B[0m). Use \u001B[1m`wandb login --relogin`\u001B[0m to force relogin\n",
<<<<<<< HEAD
      "2024-11-27 14:01:11.689722: W external/xla/xla/service/gpu/nvptx_compiler.cc:930] The NVIDIA driver's CUDA version is 12.3 which is older than the PTX compiler version 12.6.77. Because the driver is older than the PTX compiler version, XLA is disabling parallel compilation, which may slow down compilation. You should update your NVIDIA driver or use the NVIDIA-provided CUDA forward compatibility packages.\n"
>>>>>>> origin/maxwell_complex_wire
=======
      "2024-11-27 14:11:45.622323: W external/xla/xla/service/gpu/nvptx_compiler.cc:930] The NVIDIA driver's CUDA version is 12.3 which is older than the PTX compiler version 12.6.77. Because the driver is older than the PTX compiler version, XLA is disabling parallel compilation, which may slow down compilation. You should update your NVIDIA driver or use the NVIDIA-provided CUDA forward compatibility packages.\n"
>>>>>>> 75ec8a34
     ]
    }
   ],
   "source": [
    "import pdb\n",
    "import traceback\n",
    "\n",
    "import jax\n",
    "from jax import numpy as jnp\n",
    "import optax\n",
    "import wandb\n",
    "\n",
    "from common_dl_utils.config_creation import Config\n",
    "import common_jax_utils as cju\n",
    "\n",
    "wandb.login()\n",
    "\n",
    "key = jax.random.PRNGKey(12398)\n",
    "key_gen = cju.key_generator(key)"
   ]
  },
  {
   "cell_type": "code",
   "execution_count": null,
   "metadata": {},
   "outputs": [],
   "source": []
  },
  {
   "cell_type": "markdown",
   "metadata": {},
   "source": [
    "We want to train a single INR on `example_data/parrot.png`. We'll use the `CombinedINR` clas from `model_components.inr_modules` together with the `SirenLayer` and `GaussianINRLayer` from `model_components.inr_layers` for the model, and we'll train it using the tools from `inr_utils`.\n",
    "\n",
    "To do all of this, basically we only need to create a config. We'll use the `common_dl_utils.config_creation.Config` class for this, but this is basically just a dictionary that allows for attribute access-like acces of its elements (so we can do `config.model_type = \"CombinedINR\"` instead of `config[\"model_type\"] = \"CombinedINR\"`). You can also just use a dictionary instead.\n",
    "\n",
    "Then we'll use the tools from `common_jax_utils` to first get a model from this config so we can inspect it, and then just run the experiment specified by the config.\n",
    "\n",
    "Doing this in a config instead of hard coded might seem like extra work, but consider this:\n",
    "1. you can serialize this config as a json file or a yaml file to later get the same model and experimental settings back \n",
    "   so when you are experimenting with different architectures, if you just store the configs you've used, you can easily recreate previous results\n",
    "2. when we get to running hyper parameter sweeps, you can easily get these configs (with a pick for the varying hyper parameters) from wandb\n",
    "   and then run an experiment specified by that config on any machine you want, e.g. on Snellius"
   ]
  },
  {
   "cell_type": "code",
<<<<<<< HEAD
   "execution_count": null,
   "metadata": {},
=======
   "execution_count": 2,
   "metadata": {
    "ExecuteTime": {
     "end_time": "2024-11-27T13:11:45.805058592Z",
     "start_time": "2024-11-27T13:11:45.735904975Z"
    }
   },
>>>>>>> origin/maxwell_complex_wire
   "outputs": [],
   "source": [
    "config = Config()\n",
    "\n",
    "# first we specify what the model should look like\n",
    "config.architecture = './model_components'  # module containing all relevant classes for architectures\n",
    "# NB if the classes relevant for creating the model are spread over multiple modules, this is no problem\n",
    "# let config.architecture be the module that contains the \"main\" model class, and for all other components just specify the module\n",
    "# or specify the other modules as default modules to the tools in common_jax_utils.run_utils\n",
    "config.model_type = 'inr_modules.CombinedINR'\n",
    "\n",
    "config.model_config = Config()\n",
    "config.model_config.in_size = 2\n",
    "config.model_config.out_size = 3\n",
    "config.model_config.terms = [  # CombinedINR uses multiple MLPs and returns the sum of their outputs. These 'terms' are the MLPs\n",
    "    ('inr_modules.MLPINR.from_config',{\n",
    "        'hidden_size': 256,\n",
    "        'num_layers': 5,\n",
<<<<<<< HEAD
    "        'layer_type': 'inr_layers.SirenLayer',\n",
    "        'num_splits': 1,\n",
    "        'use_complex': False,\n",
    "        'activation_kwargs': {'w0': 30.},\n",
    "        'initialization_scheme':'initialization_schemes.siren_scheme',\n",
    "        'positional_encoding_layer': ('inr_layers.ClassicalPositionalEncoding.from_config', {'num_frequencies': 10}),\n",
=======
    "        'layer_type': 'inr_layers.MultiDimensionalComplexWIRE',\n",
    "        'num_splits': 2,\n",
    "        'use_complex': False,\n",
    "        'activation_kwargs': {'w0': 5, 's0':20}\n",
>>>>>>> origin/maxwell_complex_wire
    "    }),\n",
    "    # ('inr_modules.MLPINR.from_config',{\n",
    "    #     'hidden_size': 1024,\n",
    "    #     'num_layers': 2,\n",
    "    #     'num_splits': 1,\n",
    "    #     'layer_type': 'inr_layers.GaussianINRLayer',\n",
    "    #     'use_complex': False,\n",
    "    #     'activation_kwargs': {'inverse_scale': 1},\n",
    "    # })\n",
    "]\n",
    "\n",
    "# next, we set up the training loop, including the 'target_function' that we want to mimic\n",
    "config.trainer_module = './inr_utils/'  # similarly to config.architecture above, here we just specify in what module to look for objects by default\n",
    "config.trainer_type = 'training.train_inr'\n",
    "config.target_function = 'images.ContinuousImage'\n",
    "config.target_function_config = {\n",
    "    'image': './example_data/parrot.png',\n",
    "    'scale_to_01': True,\n",
    "    'interpolation_method': 'images.make_piece_wise_constant_interpolation'\n",
    "}\n",
    "config.loss_function = 'losses.scaled_mse_loss'\n",
    "config.sampler = ('sampling.GridSubsetSampler',{  # samples coordinates in a fixed grid, that should in this case coincide with the pixel locations in the image\n",
    "    'size': [2040, 1356],\n",
    "    'batch_size': 2000,\n",
    "    'allow_duplicates': False,\n",
    "})\n",
    "\n",
    "config.optimizer = 'adam'  # we'll have to add optax to the additional default modules later\n",
    "config.optimizer_config = {\n",
    "    'learning_rate': 1.5e-4\n",
    "}\n",
    "config.steps = 20000 #changed from 40000\n",
    "config.use_wandb = True\n",
    "\n",
    "# now we want some extra things, like logging, to happen during training\n",
    "# the inr_utils.training.train_inr function allows for this through callbacks.\n",
    "# The callbacks we want to use can be found in inr_utils.callbacks\n",
    "config.after_step_callback = 'callbacks.ComposedCallback'\n",
    "config.after_step_callback_config = {\n",
    "    'callbacks':[\n",
    "        ('callbacks.print_loss', {'after_every':400}),  # only print the loss every 400th step\n",
    "        'callbacks.report_loss',  # but log the loss to wandb after every step\n",
    "        ('callbacks.MetricCollectingCallback', # this thing will help us collect metrics and log images to wandb\n",
    "             {'metric_collector':'metrics.MetricCollector'}\n",
    "        ),\n",
    "        'callbacks.raise_error_on_nan'  # stop training if the loss becomes NaN\n",
    "    ],\n",
    "    'show_logs': False\n",
    "}\n",
    "\n",
    "config.metric_collector_config = {  # the metrics for MetricCollectingCallback / metrics.MetricCollector\n",
    "    'metrics':[\n",
    "        ('metrics.PlotOnGrid2D', {'grid': 256, 'batch_size':8*256, 'frequency':'every_n_batches'}),  \n",
    "        # ^ plots the image on this fixed grid so we can visually inspect the inr on wandb\n",
    "        ('metrics.MSEOnFixedGrid', {'grid': [2040, 1356], 'batch_size':2040, 'frequency': 'every_n_batches'})\n",
    "        # ^ compute the MSE with the actual image pixels\n",
    "    ],\n",
    "    'batch_frequency': 400,  # compute all of these metrics every 400 batches\n",
    "    'epoch_frequency': 1  # not actually used\n",
    "}\n",
    "\n",
    "config.after_training_callback = None  # don't care for one now, but you could have this e.g. store some nice loss plots if you're not using wandb \n",
    "config.optimizer_state = None  # we're starting from scratch"
   ]
  },
  {
   "cell_type": "code",
   "execution_count": 3,
<<<<<<< HEAD
   "metadata": {},
   "outputs": [
    {
     "name": "stderr",
     "output_type": "stream",
     "text": [
      "Traceback (most recent call last):\n",
      "  File \"/home/simon/miniconda3/envs/inr_edu_24/lib/python3.10/site-packages/common_dl_utils/config_realization.py\", line 276, in generalized_getattr\n",
      "    return generalized_getattr(\n",
      "  File \"/home/simon/miniconda3/envs/inr_edu_24/lib/python3.10/site-packages/common_dl_utils/config_realization.py\", line 267, in generalized_getattr\n",
      "    return getattr(obj, dotted_path[0])\n",
      "  File \"/home/simon/miniconda3/envs/inr_edu_24/lib/python3.10/site-packages/equinox/_module.py\", line 606, in __getattribute__\n",
      "    value = super().__getattribute__(item)\n",
      "AttributeError: type object 'MLPINR' has no attribute 'new_from_config'. Did you mean: 'from_config'?\n",
      "\n",
      "During handling of the above exception, another exception occurred:\n",
      "\n",
      "Traceback (most recent call last):\n",
      "  File \"/home/simon/miniconda3/envs/inr_edu_24/lib/python3.10/site-packages/common_dl_utils/config_realization.py\", line 276, in generalized_getattr\n",
      "    return generalized_getattr(\n",
      "  File \"/home/simon/miniconda3/envs/inr_edu_24/lib/python3.10/site-packages/common_dl_utils/config_realization.py\", line 283, in generalized_getattr\n",
      "    raise AttributeError(\n",
      "AttributeError: generalized_getattr cannot get attr=['MLPINR', 'new_from_config'] from obj=<module 'model_components.inr_modules' from '/home/simon/Documents/INR_BEP/model_components/inr_modules.py'> with default=AbsenceToken and strict=False.\n",
      "    Exception raised was: type object 'MLPINR' has no attribute 'new_from_config'\n",
      "\n",
      "During handling of the above exception, another exception occurred:\n",
      "\n",
      "Traceback (most recent call last):\n",
      "  File \"/tmp/ipykernel_54939/1141651026.py\", line 3, in <module>\n",
      "    inr = cju.run_utils.get_model_from_config_and_key(\n",
      "  File \"/home/simon/miniconda3/envs/inr_edu_24/lib/python3.10/site-packages/common_jax_utils/run_utils.py\", line 95, in get_model_from_config_and_key\n",
      "    un_initialized_model = get_model_from_config(\n",
      "  File \"/home/simon/miniconda3/envs/inr_edu_24/lib/python3.10/site-packages/common_dl_utils/config_realization.py\", line 1205, in get_model_from_config\n",
      "    uninitialized_model = prep_class_from_config(\n",
      "  File \"/home/simon/miniconda3/envs/inr_edu_24/lib/python3.10/site-packages/common_dl_utils/config_realization.py\", line 680, in prep_class_from_config\n",
      "    kwargs, missing_args = match_signature_from_config(\n",
      "  File \"/home/simon/miniconda3/envs/inr_edu_24/lib/python3.10/site-packages/common_dl_utils/config_realization.py\", line 949, in match_signature_from_config_new\n",
      "    kwargs_update = _get_kwargs_update(\n",
      "  File \"/home/simon/miniconda3/envs/inr_edu_24/lib/python3.10/site-packages/common_dl_utils/config_realization.py\", line 1126, in _get_kwargs_update\n",
      "    return {\n",
      "  File \"/home/simon/miniconda3/envs/inr_edu_24/lib/python3.10/site-packages/common_dl_utils/config_realization.py\", line 1127, in <dictcomp>\n",
      "    param_name: get_parameter_from_config(\n",
      "  File \"/home/simon/miniconda3/envs/inr_edu_24/lib/python3.10/site-packages/common_dl_utils/config_realization.py\", line 811, in get_parameter_from_config\n",
      "    return handle_registy_element_case(contents, allow_multiple=(is_var_positional or check_result[1]))\n",
      "  File \"/home/simon/miniconda3/envs/inr_edu_24/lib/python3.10/site-packages/common_dl_utils/_internal_utils.py\", line 193, in handler\n",
      "    return handle_multiple_case(contents)\n",
      "  File \"/home/simon/miniconda3/envs/inr_edu_24/lib/python3.10/site-packages/common_dl_utils/_internal_utils.py\", line 182, in handle_multiple_case\n",
      "    return type(contents)(handle_single_case(content) for content in contents)\n",
      "  File \"/home/simon/miniconda3/envs/inr_edu_24/lib/python3.10/site-packages/common_dl_utils/_internal_utils.py\", line 182, in <genexpr>\n",
      "    return type(contents)(handle_single_case(content) for content in contents)\n",
      "  File \"/home/simon/miniconda3/envs/inr_edu_24/lib/python3.10/site-packages/common_dl_utils/config_realization.py\", line 551, in prep_class_from_extended_prompt\n",
      "    postponed_init = prep_class_from_config(\n",
      "  File \"/home/simon/miniconda3/envs/inr_edu_24/lib/python3.10/site-packages/common_dl_utils/config_realization.py\", line 661, in prep_class_from_config\n",
      "    cls, class_name = process_prompt(prompt, default_module=default_module)\n",
      "  File \"/home/simon/miniconda3/envs/inr_edu_24/lib/python3.10/site-packages/common_dl_utils/config_realization.py\", line 329, in process_prompt\n",
      "    cls = generalized_getattr(module, class_name)\n",
      "  File \"/home/simon/miniconda3/envs/inr_edu_24/lib/python3.10/site-packages/common_dl_utils/config_realization.py\", line 283, in generalized_getattr\n",
      "    raise AttributeError(\n",
      "AttributeError: generalized_getattr cannot get attr='inr_modules.MLPINR.new_from_config' from obj=<module 'architecture' from '/home/simon/Documents/INR_BEP/./model_components/__init__.py'> with default=AbsenceToken and strict=False.\n",
      "    Exception raised was: generalized_getattr cannot get attr=['MLPINR', 'new_from_config'] from obj=<module 'model_components.inr_modules' from '/home/simon/Documents/INR_BEP/model_components/inr_modules.py'> with default=AbsenceToken and strict=False.\n",
      "    Exception raised was: type object 'MLPINR' has no attribute 'new_from_config'\n"
     ]
    },
    {
     "name": "stdout",
     "output_type": "stream",
     "text": [
      "generalized_getattr cannot get attr='inr_modules.MLPINR.new_from_config' from obj=<module 'architecture' from '/home/simon/Documents/INR_BEP/./model_components/__init__.py'> with default=AbsenceToken and strict=False.\n",
      "    Exception raised was: generalized_getattr cannot get attr=['MLPINR', 'new_from_config'] from obj=<module 'model_components.inr_modules' from '/home/simon/Documents/INR_BEP/model_components/inr_modules.py'> with default=AbsenceToken and strict=False.\n",
      "    Exception raised was: type object 'MLPINR' has no attribute 'new_from_config'\n",
      "\n",
      "\n",
      "> \u001b[0;32m/home/simon/miniconda3/envs/inr_edu_24/lib/python3.10/site-packages/common_dl_utils/config_realization.py\u001b[0m(283)\u001b[0;36mgeneralized_getattr\u001b[0;34m()\u001b[0m\n",
      "\u001b[0;32m    281 \u001b[0;31m                )\n",
      "\u001b[0m\u001b[0;32m    282 \u001b[0;31m        \u001b[0;32mexcept\u001b[0m \u001b[0mAttributeError\u001b[0m \u001b[0;32mas\u001b[0m \u001b[0me\u001b[0m\u001b[0;34m:\u001b[0m\u001b[0;34m\u001b[0m\u001b[0;34m\u001b[0m\u001b[0m\n",
      "\u001b[0m\u001b[0;32m--> 283 \u001b[0;31m            raise AttributeError(\n",
      "\u001b[0m\u001b[0;32m    284 \u001b[0;31m                \u001b[0;34mf\"generalized_getattr cannot get {attr=} from {obj=} with {default=} and {strict=}.\\n    Exception raised was: {e}\"\u001b[0m\u001b[0;34m\u001b[0m\u001b[0;34m\u001b[0m\u001b[0m\n",
      "\u001b[0m\u001b[0;32m    285 \u001b[0;31m            )\n",
      "\u001b[0m\n"
     ]
    }
   ],
=======
   "metadata": {
    "ExecuteTime": {
     "end_time": "2024-11-27T13:11:48.290218761Z",
     "start_time": "2024-11-27T13:11:46.275712190Z"
    }
   },
   "outputs": [],
>>>>>>> origin/maxwell_complex_wire
   "source": [
    "# let's first see if we get the correct model\n",
    "try:\n",
    "    inr = cju.run_utils.get_model_from_config_and_key(\n",
    "        prng_key=next(key_gen),\n",
    "        config=config,\n",
    "        model_sub_config_name_base='model',\n",
    "        add_model_module_to_architecture_default_module=False, # since the model is already in the default module specified by 'architecture',\n",
    "    )\n",
    "except Exception as e:\n",
    "    traceback.print_exc()\n",
    "    print(e)\n",
    "    print('\\n')\n",
    "    pdb.post_mortem()"
   ]
  },
  {
   "cell_type": "code",
   "execution_count": 4,
   "metadata": {
    "ExecuteTime": {
     "end_time": "2024-11-27T13:11:48.290828912Z",
     "start_time": "2024-11-27T13:11:48.207796154Z"
    }
   },
   "outputs": [
    {
<<<<<<< HEAD
     "ename": "NameError",
     "evalue": "name 'inr' is not defined",
     "output_type": "error",
     "traceback": [
      "\u001b[0;31m---------------------------------------------------------------------------\u001b[0m",
      "\u001b[0;31mNameError\u001b[0m                                 Traceback (most recent call last)",
      "Cell \u001b[0;32mIn[4], line 1\u001b[0m\n\u001b[0;32m----> 1\u001b[0m \u001b[43minr\u001b[49m\n",
      "\u001b[0;31mNameError\u001b[0m: name 'inr' is not defined"
     ]
=======
     "data": {
      "text/plain": "CombinedINR(\n  terms=(\n    MLPINR(\n      input_layer=MultiDimensionalComplexWIRE(\n        weights=[f32[256,2], f32[256,2], f32[256,2]],\n        biases=[f32[256], f32[256], f32[256]],\n        activation_kwargs={'w0': 5, 's0': 20}\n      ),\n      hidden_layers=[\n        MultiDimensionalComplexWIRE(\n          weights=[c64[256,256], c64[256,256], c64[256,256]],\n          biases=[c64[256], c64[256], c64[256]],\n          activation_kwargs={'w0': 5, 's0': 20}\n        ),\n        MultiDimensionalComplexWIRE(\n          weights=[c64[256,256], c64[256,256], c64[256,256]],\n          biases=[c64[256], c64[256], c64[256]],\n          activation_kwargs={'w0': 5, 's0': 20}\n        ),\n        MultiDimensionalComplexWIRE(\n          weights=[c64[256,256], c64[256,256], c64[256,256]],\n          biases=[c64[256], c64[256], c64[256]],\n          activation_kwargs={'w0': 5, 's0': 20}\n        )\n      ],\n      output_layer=Linear(\n        weights=f32[3,256],\n        biases=f32[3],\n        activation_kwargs={}\n      ),\n      post_processor=<function real_part>\n    ),\n  ),\n  post_processor=<function real_part>\n)"
     },
     "execution_count": 4,
     "metadata": {},
     "output_type": "execute_result"
>>>>>>> origin/maxwell_complex_wire
    }
   ],
   "source": [
    "inr"
   ]
  },
  {
   "cell_type": "code",
<<<<<<< HEAD
   "execution_count": null,
   "metadata": {},
   "outputs": [
    {
     "data": {
      "text/plain": [
       "Array([-0.9218863 ,  0.7273055 , -0.04263777], dtype=float32)"
      ]
=======
   "execution_count": 5,
   "metadata": {
    "ExecuteTime": {
     "end_time": "2024-11-27T13:11:49.399038155Z",
     "start_time": "2024-11-27T13:11:48.214748421Z"
    }
   },
   "outputs": [
    {
     "data": {
      "text/plain": "Array([ 0.8879781 , -0.11348224, -0.70492077], dtype=float32)"
>>>>>>> origin/maxwell_complex_wire
     },
     "execution_count": 5,
     "metadata": {},
     "output_type": "execute_result"
    }
   ],
   "source": [
    "# check that it works properly\n",
    "inr(jnp.zeros(2))"
   ]
  },
  {
   "cell_type": "code",
<<<<<<< HEAD
   "execution_count": null,
   "metadata": {},
=======
   "execution_count": 6,
   "metadata": {
    "ExecuteTime": {
     "end_time": "2024-11-27T13:11:53.487049938Z",
     "start_time": "2024-11-27T13:11:53.048700445Z"
    }
   },
>>>>>>> origin/maxwell_complex_wire
   "outputs": [],
   "source": [
    "# next we get the experiment from the config using common_jax_utils.run_utils.get_experiment_from_config_and_key\n",
    "experiment = cju.run_utils.get_experiment_from_config_and_key(\n",
    "    prng_key=next(key_gen),\n",
    "    config=config,\n",
    "    model_kwarg_in_trainer='inr',\n",
    "    model_sub_config_name_base='model',  # so it looks for \"model_config\" in config\n",
    "    trainer_default_module_key='trainer_module',  # so it knows to get the module specified by config.trainer_module\n",
    "    additional_trainer_default_modules=[optax],  # remember the don't forget to add optax to the default modules? This is that \n",
    "    add_model_module_to_architecture_default_module=False,\n",
    "    initialize=False  # don't run the experiment yet, we want to use wandb\n",
    ")"
   ]
  },
  {
   "cell_type": "code",
   "execution_count": null,
<<<<<<< HEAD
   "metadata": {},
=======
   "metadata": {
    "is_executing": true,
    "ExecuteTime": {
     "start_time": "2024-11-27T13:11:54.045197369Z"
    }
   },
>>>>>>> origin/maxwell_complex_wire
   "outputs": [
    {
     "data": {
      "text/plain": "<IPython.core.display.HTML object>",
      "text/html": "Tracking run with wandb version 0.18.3"
     },
     "metadata": {},
     "output_type": "display_data"
    },
    {
     "data": {
<<<<<<< HEAD
      "text/html": [
       "Run data is saved locally in <code>/home/simon/Documents/INR_BEP/wandb/run-20241107_191530-2o1pz01o</code>"
      ],
      "text/plain": [
       "<IPython.core.display.HTML object>"
      ]
=======
      "text/plain": "<IPython.core.display.HTML object>",
<<<<<<< HEAD
      "text/html": "Run data is saved locally in <code>/home/ovindar/PycharmProjects/INR_BEP/wandb/run-20241127_140120-7xg9ryl4</code>"
>>>>>>> origin/maxwell_complex_wire
=======
      "text/html": "Run data is saved locally in <code>/home/ovindar/PycharmProjects/INR_BEP/wandb/run-20241127_141154-fh2cmeq5</code>"
>>>>>>> 75ec8a34
     },
     "metadata": {},
     "output_type": "display_data"
    },
    {
     "data": {
<<<<<<< HEAD
      "text/html": [
       "Syncing run <strong><a href='https://wandb.ai/nld/inr_edu_24/runs/2o1pz01o' target=\"_blank\">fallen-plasma-25</a></strong> to <a href='https://wandb.ai/nld/inr_edu_24' target=\"_blank\">Weights & Biases</a> (<a href='https://wandb.me/run' target=\"_blank\">docs</a>)<br/>"
      ],
      "text/plain": [
       "<IPython.core.display.HTML object>"
      ]
=======
      "text/plain": "<IPython.core.display.HTML object>",
<<<<<<< HEAD
      "text/html": "Syncing run <strong><a href='https://wandb.ai/bep-circle/inr_edu_24/runs/7xg9ryl4' target=\"_blank\">quiet-moon-56</a></strong> to <a href='https://wandb.ai/bep-circle/inr_edu_24' target=\"_blank\">Weights & Biases</a> (<a href='https://wandb.me/run' target=\"_blank\">docs</a>)<br/>"
>>>>>>> origin/maxwell_complex_wire
=======
      "text/html": "Syncing run <strong><a href='https://wandb.ai/bep-circle/inr_edu_24/runs/fh2cmeq5' target=\"_blank\">devoted-violet-59</a></strong> to <a href='https://wandb.ai/bep-circle/inr_edu_24' target=\"_blank\">Weights & Biases</a> (<a href='https://wandb.me/run' target=\"_blank\">docs</a>)<br/>"
>>>>>>> 75ec8a34
     },
     "metadata": {},
     "output_type": "display_data"
    },
    {
     "data": {
      "text/plain": "<IPython.core.display.HTML object>",
      "text/html": " View project at <a href='https://wandb.ai/bep-circle/inr_edu_24' target=\"_blank\">https://wandb.ai/bep-circle/inr_edu_24</a>"
     },
     "metadata": {},
     "output_type": "display_data"
    },
    {
     "data": {
<<<<<<< HEAD
      "text/html": [
       " View run at <a href='https://wandb.ai/nld/inr_edu_24/runs/2o1pz01o' target=\"_blank\">https://wandb.ai/nld/inr_edu_24/runs/2o1pz01o</a>"
      ],
      "text/plain": [
       "<IPython.core.display.HTML object>"
      ]
=======
      "text/plain": "<IPython.core.display.HTML object>",
<<<<<<< HEAD
      "text/html": " View run at <a href='https://wandb.ai/bep-circle/inr_edu_24/runs/7xg9ryl4' target=\"_blank\">https://wandb.ai/bep-circle/inr_edu_24/runs/7xg9ryl4</a>"
>>>>>>> origin/maxwell_complex_wire
=======
      "text/html": " View run at <a href='https://wandb.ai/bep-circle/inr_edu_24/runs/fh2cmeq5' target=\"_blank\">https://wandb.ai/bep-circle/inr_edu_24/runs/fh2cmeq5</a>"
>>>>>>> 75ec8a34
     },
     "metadata": {},
     "output_type": "display_data"
    },
    {
     "name": "stderr",
     "output_type": "stream",
     "text": [
      "/home/ovindar/PycharmProjects/INR_BEP/.venv/lib/python3.10/site-packages/jax/_src/lax/lax.py:3227: ComplexWarning: Casting complex values to real discards the imaginary part\n",
      "  x_bar = _convert_element_type(x_bar, x.aval.dtype, x.aval.weak_type)\n"
     ]
    },
    {
     "name": "stdout",
     "output_type": "stream",
     "text": [
<<<<<<< HEAD
<<<<<<< HEAD
      "Loss at step 400 is 4.414607048034668.\n",
      "Loss at step 800 is 2.917961359024048.\n",
      "Loss at step 1200 is 2.0269720554351807.\n",
      "Loss at step 1600 is 1.5371813774108887.\n",
      "Loss at step 2000 is 1.2364892959594727.\n",
      "Loss at step 2400 is 1.0840846300125122.\n",
      "Loss at step 2800 is 1.0402976274490356.\n",
      "Loss at step 3200 is 1.0066497325897217.\n",
      "Loss at step 3600 is 1.0031604766845703.\n",
      "Loss at step 4000 is 1.0034366846084595.\n",
      "Loss at step 4400 is 1.007033348083496.\n",
      "Loss at step 4800 is 1.0063998699188232.\n",
      "Loss at step 5200 is 1.0017694234848022.\n",
      "Loss at step 5600 is 1.0042920112609863.\n",
      "Loss at step 6000 is 1.0058485269546509.\n",
      "Loss at step 6400 is 1.0037381649017334.\n",
      "Loss at step 6800 is 1.0053571462631226.\n",
      "Loss at step 7200 is 1.0018874406814575.\n",
      "Loss at step 7600 is 1.0028010606765747.\n",
      "Loss at step 8000 is 1.0021946430206299.\n",
      "Loss at step 8400 is 1.0020568370819092.\n",
      "Loss at step 8800 is 1.0037431716918945.\n",
      "Loss at step 9200 is 1.0029011964797974.\n",
      "Loss at step 9600 is 1.005165934562683.\n",
      "Loss at step 10000 is 1.0017788410186768.\n",
      "Loss at step 10400 is 1.0071710348129272.\n",
      "Loss at step 10800 is 1.002545952796936.\n",
      "Loss at step 11200 is 1.0015959739685059.\n",
      "Loss at step 11600 is 1.0048106908798218.\n",
      "Loss at step 12000 is 1.0011098384857178.\n",
      "Loss at step 12400 is 1.0021545886993408.\n",
      "Loss at step 12800 is 1.0017125606536865.\n",
      "Loss at step 13200 is 1.005334496498108.\n",
      "Loss at step 13600 is 1.0039440393447876.\n",
      "Loss at step 14000 is 1.0030688047409058.\n",
      "Loss at step 14400 is 1.0043768882751465.\n",
      "Loss at step 14800 is 1.0031834840774536.\n",
      "Loss at step 15200 is 1.0023999214172363.\n",
      "Loss at step 15600 is 1.0046385526657104.\n",
      "Loss at step 16000 is 1.0051860809326172.\n",
      "Loss at step 16400 is 1.0064538717269897.\n",
      "Loss at step 16800 is 1.0026198625564575.\n",
      "Loss at step 17200 is 1.0023733377456665.\n",
      "Loss at step 17600 is 1.0022588968276978.\n",
      "Loss at step 18000 is 1.006887674331665.\n",
      "Loss at step 18400 is 1.0034064054489136.\n",
      "Loss at step 18800 is 1.0044376850128174.\n",
      "Loss at step 19200 is 1.0021575689315796.\n",
      "Loss at step 19600 is 1.0026791095733643.\n",
      "Loss at step 20000 is 1.0040967464447021.\n",
      "Loss at step 20400 is 1.0035755634307861.\n",
      "Loss at step 20800 is 1.001372218132019.\n",
      "Loss at step 21200 is 1.0025181770324707.\n",
      "Loss at step 21600 is 1.0025113821029663.\n",
      "Loss at step 22000 is 1.0011985301971436.\n",
      "Loss at step 22400 is 1.0036801099777222.\n",
      "Loss at step 22800 is 1.0067026615142822.\n",
      "Loss at step 23200 is 1.0044124126434326.\n",
      "Loss at step 23600 is 1.0020027160644531.\n",
      "Loss at step 24000 is 1.005303978919983.\n",
      "Loss at step 24400 is 1.001659631729126.\n",
      "Loss at step 24800 is 1.0071067810058594.\n",
      "Loss at step 25200 is 1.0028218030929565.\n",
      "Loss at step 25600 is 1.001867651939392.\n",
      "Loss at step 26000 is 1.003190517425537.\n",
      "Loss at step 26400 is 1.0034968852996826.\n",
      "Loss at step 26800 is 1.0005300045013428.\n",
      "Loss at step 27200 is 1.0023696422576904.\n",
      "Loss at step 27600 is 1.00030517578125.\n",
      "Loss at step 28000 is 1.0034788846969604.\n",
      "Loss at step 28400 is 1.0029135942459106.\n",
      "Loss at step 28800 is 1.0043737888336182.\n",
      "Loss at step 29200 is 1.0049989223480225.\n",
      "Loss at step 29600 is 1.0029746294021606.\n",
      "Loss at step 30000 is 1.001955509185791.\n",
      "Loss at step 30400 is 1.0024579763412476.\n",
      "Loss at step 30800 is 1.0029841661453247.\n",
      "Loss at step 31200 is 1.0013699531555176.\n",
      "Loss at step 31600 is 1.0017693042755127.\n",
      "Loss at step 32000 is 1.000344157218933.\n",
      "Loss at step 32400 is 1.0006537437438965.\n",
      "Loss at step 32800 is 1.0013009309768677.\n",
      "Loss at step 33200 is 1.0045493841171265.\n",
      "Loss at step 33600 is 1.0047564506530762.\n",
      "Loss at step 34000 is 1.0018773078918457.\n",
      "Loss at step 34400 is 1.0083868503570557.\n",
      "Loss at step 34800 is 1.0013022422790527.\n",
      "Loss at step 35200 is 1.004120945930481.\n",
      "Loss at step 35600 is 1.002594232559204.\n",
      "Loss at step 36000 is 1.0009835958480835.\n",
      "Loss at step 36400 is 1.0034922361373901.\n",
      "Loss at step 36800 is 1.0009444952011108.\n",
      "Loss at step 37200 is 1.0015263557434082.\n",
      "Loss at step 37600 is 1.0023958683013916.\n",
      "Loss at step 38000 is 1.0022213459014893.\n",
      "Loss at step 38400 is 1.0028949975967407.\n",
      "Loss at step 38800 is 1.004033088684082.\n",
      "Loss at step 39200 is 1.0033931732177734.\n",
      "Loss at step 39600 is 1.0034035444259644.\n",
      "Loss at step 40000 is 1.0042685270309448.\n"
     ]
    },
    {
     "data": {
      "image/png": "iVBORw0KGgoAAAANSUhEUgAAAh8AAAGdCAYAAACyzRGfAAAAOXRFWHRTb2Z0d2FyZQBNYXRwbG90bGliIHZlcnNpb24zLjkuMiwgaHR0cHM6Ly9tYXRwbG90bGliLm9yZy8hTgPZAAAACXBIWXMAAA9hAAAPYQGoP6dpAAAg8UlEQVR4nO3de3RU5b3w8d/kNoQ4GQiYhCEhpC0WIUAVEFFeuSlKgerxvC4vqFTf1dcLIBTfVtEqYpVgVw+LVhSP6KG4OFy6DuLiFLWgi0s5BAsJSIQWUCIEaIzSMAm3hGSe9w/JyORGAnueJ3ue72etWSszszP797Db5ts9exKPUkoJAACAJnGmBwAAAHYhPgAAgFbEBwAA0Ir4AAAAWhEfAABAK+IDAABoRXwAAACtiA8AAKBVgukBGgqFQnLs2DHx+Xzi8XhMjwMAAFpBKSVVVVUSCAQkLq7lcxvtLj6OHTsm2dnZpscAAACXoLS0VLKyslrcpt3Fh8/nE5Fvh09NTTU8DQAAaI3KykrJzs4O/xxvSbuLj/q3WlJTU4kPAABcpjWXTHDBKQAA0Ir4AAAAWhEfAABAK+IDAABoRXwAAACtiA8AAKAV8QEAALQiPgAAgFbEBwAA0Ir4AAAAWhEfAABAK+IDAABoZVV8fPy3r+S/Pz1megwAAKzW7v6qbTT9nyU7RERkSG6apKd2MDwNAAB2surMR70TZ86ZHgEAAGtZGR8hpUyPAACAtayMD9oDAABziA8AAKCVlfHB2y4AAJhjZXwAAABzrIwPznwAAGCOlfFBewAAYI6d8WF6AAAALGZlfPC2CwAA5lgZH7QHAADmWBof1AcAAKbYGR+mBwAAwGJ2xgf1AQCAMVbGBxecAgBgDvEBAAC0sjI+uOgDAABzrIyPEPEBAIAx1sRH6ILiqONtFwAAjLEmPmrqQuGvT56tNTgJAAB2syY+4jye8Nec+QAAwBxr4uOC9oh4CwYAAOhlTXxEnPkgPgAAMMaa+LjgxAdvuwAAYJA98cHbLgAAtAsWxQcXnAIA0B5YEx8X4swHAADmWBkfXHAKAIA5VsYH7QEAgDlWxgdnPgAAMMfO+OCCUwAAjLEzPjjzAQCAMVbGx7q9X5keAQAAa1kZH5+WnjA9AgAA1rIyPgAAgDnEBwAA0KrN8bF582aZMGGCBAIB8Xg88t5770U8r5SSF154QQKBgCQnJ8uIESNkz549Ts0LAABcrs3xcerUKRkwYIAsWLCgyed/85vfyLx582TBggWyfft2yczMlFtuuUWqqqoue1gAAOB+CW39hrFjx8rYsWObfE4pJfPnz5dnn31W7rzzThERWbJkiWRkZMiyZcvkkUceubxpAQCA6zl6zUdJSYmUlZXJmDFjwo95vV4ZPny4bN26tcnvqa6ulsrKyogbAACIXY7GR1lZmYiIZGRkRDyekZERfq6h/Px88fv94Vt2draTIwEAgHYmKp928Xg8EfeVUo0eqzdz5kwJBoPhW2lpaTRGAgAA7USbr/loSWZmpoh8ewakW7du4cfLy8sbnQ2p5/V6xev1OjkGAABoxxw985GbmyuZmZmyfv368GM1NTWyadMmueGGG5zcFQAAcKk2n/k4efKkfP755+H7JSUlsmvXLklLS5MePXrI9OnTZc6cOdKrVy/p1auXzJkzRzp27Cj33Xefo4MDAAB3anN87NixQ0aOHBm+P2PGDBERmTRpkvzhD3+QX/7yl3LmzBl5/PHHpaKiQoYMGSLr1q0Tn8/n3NSXKSUp3vQIAABYy6OUald/X76yslL8fr8Eg0FJTU119LV7Pr1WREQ6JsXL3hdvc/S1AQCwWVt+flv5t11C7au3AACwiqXxYXoCAADsZWd8UB8AABhjZXyQHgAAmGNnfHDNBwAAxtgZH6YHAADAYnbGB/UBAIAxVsYHAAAwh/gAAABaER8AAEAr4gMAAGhFfAAAAK2IDwAAoBXxAQAAtCI+AACAVsQHAADQivgAAABaER8AAEAr4gMAAGhFfAAAAK2IDwAAoBXxAQAAtLIqPjomxYuISI+0joYnAQDAXlbFxwNDc0REZEyfDMOTAABgL6viwyMeERFRhucAAMBmdsXHt+0hivoAAMAYq+KjnuLcBwAAxlgVH+dPfHDmAwAAg+yKD8/FtwEAANFlV3zUX3DKqQ8AAIyxKj7Kq86KiMiSgkOGJwEAwF5WxccfdxwxPQIAANazKj4AAIB5xAcAANCK+AAAAFoRHwAAQCviAwAAaEV8AAAArYgPAACgFfEBAAC0Ij4AAIBWxAcAANCK+AAAAFoRHwAAQCviAwAAaEV8AAAArYgPAACglbXxEQop0yMAAGAla+OD9AAAwAxr4wMAAJhBfAAAAK2sjQ+P6QEAALCUtfEBAADMID4AAIBWxAcAANDK8fiora2VX/3qV5KbmyvJycnyve99T1588UUJhUJO7woAALhQgtMv+Morr8gbb7whS5Yskb59+8qOHTvkoYceEr/fL9OmTXN6dwAAwGUcj4+CggK5/fbbZdy4cSIi0rNnT1m+fLns2LHD6V0BAAAXcvxtl2HDhsnHH38s+/fvFxGRTz/9VLZs2SI//vGPm9y+urpaKisrI24AACB2OX7m46mnnpJgMCi9e/eW+Ph4qaurk5dfflnuvffeJrfPz8+X2bNnOz3GRZVWnJacLina9wsAgO0cP/OxcuVKWbp0qSxbtkyKiopkyZIl8tvf/laWLFnS5PYzZ86UYDAYvpWWljo9UlhSwnfLPXT8dNT2AwAAmuf4mY9f/OIX8vTTT8s999wjIiL9+vWTQ4cOSX5+vkyaNKnR9l6vV7xer9NjNOmugVnyn58cFhGRr6uqtewTAABEcvzMx+nTpyUuLvJl4+Pj28VHbeM83/1S9YrTNQYnAQDAXo6f+ZgwYYK8/PLL0qNHD+nbt6/s3LlT5s2bJw8//LDTuwIAAC7keHy8+uqr8txzz8njjz8u5eXlEggE5JFHHpHnn3/e6V1dFo+HPy0HAIAJjseHz+eT+fPny/z5851+aUeRHgAAmGHV33ZJS0kKf33izDmDkwAAYC+r4iPQqUP469U7jxicBAAAe1kVHwAAwDyr4kMp0xMAAACr4sOb+N1yPVxyCgCAEVbFR0bqd9d8JMQRHwAAmGBVfPS84A/JhXgPBgAAI6yKj0Cn5PDXX/KH5QAAMMKq+AAAAOYRHwAAQCviAwAAaEV8AAAArYgPAACgFfEBAAC0Ij4AAIBWxAcAANCK+AAAAFoRHwAAQCviAwAAaEV8AAAArYgPAACgFfEBAAC0Ij4AAIBWxAcAANCK+AAAAFoRHwAAQCviAwAAaEV8AAAArYgPAACgFfEBAAC0Ij4AAIBWxAcAANCK+AAAAFoRHwAAQCviAwAAaEV8AAAArYgPAACgFfEBAAC0Ij4AAIBWxAcAANDKuvj42f/KNT0CAABWsy4+MlI7hL9WShmcBAAAO1kXH4nx3y35w8/KDE4CAICdrIuPuDhP+OttB48bnAQAADtZFx+VZ86Fv/76ZLXBSQAAsJN18RF/wZmP2jqu+QAAQDfr4iPhgvgIccEpAADaWRcfF575qAsRHwAA6GZdfPTr7g9/XXw0aHASAADsZF18dExKCH/9zckag5MAAGAn6+JDCW+1AABgknXxEfAnmx4BAACrWRcf/uRE0yMAAGA16+LD47n4NgAAIHqiEh9Hjx6V+++/X7p06SIdO3aUH/3oR1JYWBiNXbWZh/oAAMCohItv0jYVFRVy4403ysiRI+WDDz6Q9PR0+eKLL6RTp05O7woAALiQ4/HxyiuvSHZ2tixevDj8WM+ePZ3eDQAAcCnH33ZZs2aNDBo0SO666y5JT0+Xa665RhYtWuT0bgAAgEs5Hh8HDx6UhQsXSq9eveTPf/6zPProo/LEE0/IO++80+T21dXVUllZGXEDAACxy/G3XUKhkAwaNEjmzJkjIiLXXHON7NmzRxYuXCgPPvhgo+3z8/Nl9uzZTo8BAADaKcfPfHTr1k369OkT8djVV18thw8fbnL7mTNnSjAYDN9KS0udHgkAALQjjp/5uPHGG2Xfvn0Rj+3fv19ycnKa3N7r9YrX63V6DAAA0E45fubj5z//uWzbtk3mzJkjn3/+uSxbtkzefPNNmTx5stO7AgAALuR4fAwePFhWr14ty5cvl7y8PPn1r38t8+fPl4kTJzq9KwAA4EKOv+0iIjJ+/HgZP358NF4aAAC4nHV/2wUAAJhFfAAAAK2IDwAAoBXxAQAAtCI+AACAVsQHAADQyvr4qDhVY3oEAACsYn18nDlXZ3oEAACsYn18AAAAvYgPAACglfXxURdSpkcAAMAq1sdHwRfHTY8AAIBVrI+Pt7YcND0CAABWsT4+9n910vQIAABYxfr4AAAAehEfAABAKyvj493HbzA9AgAA1rIyPgZkdTI9AgAA1rIyPgAAgDnEBwAA0MrK+PCYHgAAAItZGR8AAMAc4gMAAGhlZXzExfHGCwAAplgZHwAAwBziAwAAaEV8AAAArYgPAACgFfEBAAC0Ij4AAIBWxAcAANCK+BCRmtqQ6REAALAG8SEif9p9zPQIAABYg/gQkeMna0yPAACANYgPEamp420XAAB0IT5E5HRNrekRAACwBvEhIq9t+ML0CAAAWMPa+BiQ3cn0CAAAWMna+EhOtHbpAAAYZe1P4EE5aaZHAADAStbGR48uHU2PAACAlayNj7yA3/QIAABYydr46BNINT0CAABWsjY+AACAGcQHAADQivgAAABaER8AAEAr4gMAAGhFfJwXPHPO9AgAAFiB+Djv66qzpkcAAMAKxMd5h46fNj0CAABWID7OW7rtkOkRAACwAvFx3oZ9X5seAQAAKxAfAABAK6vjY3z/bqZHAADAOlGPj/z8fPF4PDJ9+vRo76rNrunR2fQIAABYJ6rxsX37dnnzzTelf//+0dzNJRt+VVfTIwAAYJ2oxcfJkydl4sSJsmjRIuncuX2eYVDK9AQAANgnavExefJkGTdunNx8880tblddXS2VlZURN11CxAcAANolRONFV6xYIUVFRbJ9+/aLbpufny+zZ8+OxhgXFeLUBwAA2jl+5qO0tFSmTZsmS5culQ4dOlx0+5kzZ0owGAzfSktLnR6pWbQHAAD6OX7mo7CwUMrLy2XgwIHhx+rq6mTz5s2yYMECqa6ulvj4+PBzXq9XvF6v02O0SsMzH0op8Xg8RmYBAMAWjsfH6NGjpbi4OOKxhx56SHr37i1PPfVURHi0N0cqzkh2WkfTYwAAENMcjw+fzyd5eXkRj6WkpEiXLl0aPW5ar4wrIu4Hz5yTbEOzAABgC6t/w6k3IfIszM9X7jIzCAAAFonKp10a2rhxo47dXLYD5SdNjwAAQMyz+syHiEjHpPZ7DQoAALHI+vi477oepkcAAMAq1sfH/dfnmB4BAACrWB8fvO0CAIBe1sdHlyvM/IIzAABsZX18xMfxG00BANDJ+vgAAAB6ER8NfF5eZXoEAABiGvHRwNtbvjQ9AgAAMY34aGD3kROmRwAAIKYRHw3sOVZpegQAAGIa8QEAALQiPkTkAX7LKQAA2hAfIvLgUOIDAABdiA8RCXRKNj0CAADWID5EJMWbYHoEAACsQXwAAACtiI8mBM+cMz0CAAAxi/howqsfHzA9AgAAMYv4aML2QxWmRwAAIGYRH034tPSE6REAAIhZxAcAANCK+Dgv3ec1PQIAAFYgPs77/b3XmB4BAAArEB/n+Trwi8YAANCB+DivT7fUiPufHQ0amgQAgNhGfJzn8Xgi7r/433sNTQIAQGwjPpqx5xhnPgAAiAbioxmnaupMjwAAQEwiPgAAgFbEBwAA0Ir4uMCWp0aaHgEAgJhHfFwgq3NH0yMAABDziI8WHD1xxvQIAADEHOKjBasKj5geAQCAmEN8tGDe+v2mRwAAIOYQHwAAQCviAwAAaEV8NPD6xGtNjwAAQEwjPhq4rW+m6REAAIhpxEcDcXGRf932vZ1HDU0CAEBsIj4u4u0tJaZHAAAgphAfF1F8NGh6BAAAYgrx0YSuVySZHgEAgJhFfDRh28zRpkcAACBmER9NSIjnnwUAgGjhpywAANCK+GiFTfu/Nj0CAAAxg/hohUn/8VfTIwAAEDOIDwAAoBXx0YyX7sgzPQIAADGJ+GjG/dfnRNwvC541NAkAALGF+GilNzZ9YXoEAABiAvHRSn/Y+qXpEQAAiAmOx0d+fr4MHjxYfD6fpKenyx133CH79u1zejcAAMClHI+PTZs2yeTJk2Xbtm2yfv16qa2tlTFjxsipU6ec3lXU3Tekh+kRAACIOQlOv+CHH34YcX/x4sWSnp4uhYWFctNNNzm9u6j612uzZNknh8P3z9TUSXJSvMGJAABwv6hf8xEMfvsn6dPS0qK9K8cNzOkccf+/io4YmgQAgNgR1fhQSsmMGTNk2LBhkpfX9O/NqK6ulsrKyohbe/Xce5+ZHgEAANeLanxMmTJFdu/eLcuXL292m/z8fPH7/eFbdnZ2NEcCAACGRS0+pk6dKmvWrJENGzZIVlZWs9vNnDlTgsFg+FZaWhqtkS7Jn6YOi7ivlDI0CQAAscHxC06VUjJ16lRZvXq1bNy4UXJzc1vc3uv1itfrdXoMx2Skdoi4/6fd/5AJAwKGpgEAwP0cP/MxefJkWbp0qSxbtkx8Pp+UlZVJWVmZnDlzxuldaXGlLzKMpi7faWgSAABig+PxsXDhQgkGgzJixAjp1q1b+LZy5UqndwUAAFwoKm+7xJpVj90g/7pwq+kxAACICfxtl1Zo+Ps+dh85YWYQAABiAPFxCX6y4H9MjwAAgGsRHwAAQCvio5VWP36D6REAAIgJxEcr/Si7U8T9nYcrzAwCAIDLER+t5PF4Iu7/y+t8+gUAgEtBfLTBiv97vekRAABwPeKjDYbkpkXcL686a2gSAADci/hog4ZvvVz38seGJgEAwL2IDwAAoBXx0UYb/9+IiPuvfnzAzCAAALgU8dFGPbumRNz/t/X7DU0CAIA7ER+XYNGDgyLuf/H1SUOTAADgPsTHJbilT0bE/dH/tsnQJAAAuA/xcYl6dukYcf90Ta2hSQAAcBfi4xJ9/OSIiPt9nv+zmUEAAHAZ4uMSxcd5Gj2248t/GpgEAAB3IT4uQ9Fzt0Tc/99vFBiaBAAA9yA+LkNaSpKM6p0e8djtr/2PoWkAAHAH4uMy/cdPB0fc/7T0hMz44y4zwwAA4ALEhwM+fX5MxP13i47KzsMVhqYBAKB9Iz4c4O+YKG/cPzDisX95favkv/83QxMBANB+ER8OuS0vU67LTYt47N83H5SeT6+V2rqQoakAAGh/iA8H/fGRodIlJanR4z949gPp+fRa+XtZpYGpAABoXzxKKWV6iAtVVlaK3++XYDAoqamppse5JBv2lctDi7e3atuX7siTQT07i1IiuV1TJKSUdExKEBGRCw+Nx+ORupCSOM+3XyulRCkRzwW/bsRzwR2lVMT9hpp6vi6kIn5/SW1dSBLine/ThutqjYazNXyu/qnWvl5Ls7XmNVqa51Jer7nvFWndmpRSUhtSktjC8WrL6zX3/Zf773uxeS53xraoqQ1JUkJ0/v9XU+sIhZTEteI/MyY1PMZOH/Noqf+3NT2v6f2b1paf38RHlNSFlHz/mfdNjwEAQJN2PneLdG7ibP2lasvPb952iZL4OI98OXeclOT/WG6+Ov3i3wAAgEb+5ERj+04wtmdLeDweeWtS5O8CqQspqTp7Tj4p+ae8vPZvcvifpw1NBwCw0SM3fc/o24DEhwHxcR7p1DFJbu2bKbf2zTQ9DgAAWvG2CwAA0Ir4AAAAWhEfAABAK+IDAABoRXwAAACtiA8AAKAV8QEAALQiPgAAgFbEBwAA0Ir4AAAAWhEfAABAK+IDAABoRXwAAACt2t1ftVVKiYhIZWWl4UkAAEBr1f/crv853pJ2Fx9VVVUiIpKdnW14EgAA0FZVVVXi9/tb3MajWpMoGoVCITl27Jj4fD7xeDyOvnZlZaVkZ2dLaWmppKamOvra7UGsr08k9tfI+twv1tcY6+sTif01Rmt9SimpqqqSQCAgcXEtX9XR7s58xMXFSVZWVlT3kZqaGpP/gaoX6+sTif01sj73i/U1xvr6RGJ/jdFY38XOeNTjglMAAKAV8QEAALSyKj68Xq/MmjVLvF6v6VGiItbXJxL7a2R97hfra4z19YnE/hrbw/ra3QWnAAAgtll15gMAAJhHfAAAAK2IDwAAoBXxAQAAtLImPl5//XXJzc2VDh06yMCBA+Uvf/mL6ZGa9MILL4jH44m4ZWZmhp9XSskLL7wggUBAkpOTZcSIEbJnz56I16iurpapU6dK165dJSUlRX7yk5/IkSNHIrapqKiQBx54QPx+v/j9fnnggQfkxIkTjq9n8+bNMmHCBAkEAuLxeOS9996LeF7neg4fPiwTJkyQlJQU6dq1qzzxxBNSU1MT1fX99Kc/bXQ8r7/+etesLz8/XwYPHiw+n0/S09PljjvukH379kVs4/Zj2Jo1uvk4Lly4UPr37x/+hVJDhw6VDz74IPy824/fxdbn5mPXlPz8fPF4PDJ9+vTwY648hsoCK1asUImJiWrRokVq7969atq0aSolJUUdOnTI9GiNzJo1S/Xt21f94x//CN/Ky8vDz8+dO1f5fD61atUqVVxcrO6++27VrVs3VVlZGd7m0UcfVd27d1fr169XRUVFauTIkWrAgAGqtrY2vM1tt92m8vLy1NatW9XWrVtVXl6eGj9+vOPref/999Wzzz6rVq1apURErV69OuJ5Xeupra1VeXl5auTIkaqoqEitX79eBQIBNWXKlKiub9KkSeq2226LOJ7Hjx+P2KY9r+/WW29VixcvVp999pnatWuXGjdunOrRo4c6efJkeBu3H8PWrNHNx3HNmjVq7dq1at++fWrfvn3qmWeeUYmJieqzzz5TSrn/+F1sfW4+dg399a9/VT179lT9+/dX06ZNCz/uxmNoRXxcd9116tFHH414rHfv3urpp582NFHzZs2apQYMGNDkc6FQSGVmZqq5c+eGHzt79qzy+/3qjTfeUEopdeLECZWYmKhWrFgR3ubo0aMqLi5Offjhh0oppfbu3atERG3bti28TUFBgRIR9fe//z0Kq/pWwx/OOtfz/vvvq7i4OHX06NHwNsuXL1der1cFg8GorE+pb/+H7/bbb2/2e9y0PqWUKi8vVyKiNm3apJSKvWPY1BqVir3j2LlzZ/XWW2/F5PG7cH1Kxc6xq6qqUr169VLr169Xw4cPD8eHW49hzL/tUlNTI4WFhTJmzJiIx8eMGSNbt241NFXLDhw4IIFAQHJzc+Wee+6RgwcPiohISUmJlJWVRazF6/XK8OHDw2spLCyUc+fORWwTCAQkLy8vvE1BQYH4/X4ZMmRIeJvrr79e/H6/1n8TnespKCiQvLw8CQQC4W1uvfVWqa6ulsLCwqiuc+PGjZKeni5XXXWV/OxnP5Py8vLwc25bXzAYFBGRtLQ0EYnNY9hwjfVi4TjW1dXJihUr5NSpUzJ06NCYO34N11cvFo7d5MmTZdy4cXLzzTdHPO7WY9ju/rCc07755hupq6uTjIyMiMczMjKkrKzM0FTNGzJkiLzzzjty1VVXyVdffSUvvfSS3HDDDbJnz57wvE2t5dChQyIiUlZWJklJSdK5c+dG29R/f1lZmaSnpzfad3p6utZ/E53rKSsra7Sfzp07S1JSUlTXPHbsWLnrrrskJydHSkpK5LnnnpNRo0ZJYWGheL1eV61PKSUzZsyQYcOGSV5eXni/9fM2nN+Nx7CpNYq4/zgWFxfL0KFD5ezZs3LFFVfI6tWrpU+fPuEfKm4/fs2tT8T9x05EZMWKFVJUVCTbt29v9Jxb/zsY8/FRz+PxRNxXSjV6rD0YO3Zs+Ot+/frJ0KFD5fvf/74sWbIkfJHUpayl4TZNbW/q30TXekys+e677w5/nZeXJ4MGDZKcnBxZu3at3Hnnnc1+X3tc35QpU2T37t2yZcuWRs/FyjFsbo1uP44//OEPZdeuXXLixAlZtWqVTJo0STZt2tTsPt12/JpbX58+fVx/7EpLS2XatGmybt066dChQ7Pbue0YxvzbLl27dpX4+PhGVVZeXt6o4NqjlJQU6devnxw4cCD8qZeW1pKZmSk1NTVSUVHR4jZfffVVo319/fXXWv9NdK4nMzOz0X4qKirk3LlzWtfcrVs3ycnJkQMHDoTncsP6pk6dKmvWrJENGzZIVlZW+PFYOobNrbEpbjuOSUlJ8oMf/EAGDRok+fn5MmDAAPnd734XM8evufU1xW3HrrCwUMrLy2XgwIGSkJAgCQkJsmnTJvn9738vCQkJ4dd23TFs0xUiLnXdddepxx57LOKxq6++ul1ecNrQ2bNnVffu3dXs2bPDFxa98sor4eerq6ubvLBo5cqV4W2OHTvW5IVFn3zySXibbdu2GbvgVMd66i+UOnbsWHibFStWRP2C04a++eYb5fV61ZIlS1yxvlAopCZPnqwCgYDav39/k8+7/RhebI1NcdtxbGjUqFFq0qRJMXH8WlpfU9x27CorK1VxcXHEbdCgQer+++9XxcXFrj2GVsRH/Udt3377bbV37141ffp0lZKSor788kvTozXy5JNPqo0bN6qDBw+qbdu2qfHjxyufzxeede7cucrv96t3331XFRcXq3vvvbfJj1RlZWWpjz76SBUVFalRo0Y1+ZGq/v37q4KCAlVQUKD69esXlY/aVlVVqZ07d6qdO3cqEVHz5s1TO3fuDH/MWdd66j8iNnr0aFVUVKQ++ugjlZWVddkfg2tpfVVVVerJJ59UW7duVSUlJWrDhg1q6NChqnv37q5Z32OPPab8fr/auHFjxEcVT58+Hd7G7cfwYmt0+3GcOXOm2rx5syopKVG7d+9WzzzzjIqLi1Pr1q1TSrn/+LW0Prcfu+Zc+GkXpdx5DK2ID6WUeu2111ROTo5KSkpS1157bcTH6NqT+s9nJyYmqkAgoO688061Z8+e8POhUEjNmjVLZWZmKq/Xq2666SZVXFwc8RpnzpxRU6ZMUWlpaSo5OVmNHz9eHT58OGKb48ePq4kTJyqfz6d8Pp+aOHGiqqiocHw9GzZsUCLS6Fb//0p0rufQoUNq3LhxKjk5WaWlpakpU6aos2fPRm19p0+fVmPGjFFXXnmlSkxMVD169FCTJk1qNHt7Xl9TaxMRtXjx4vA2bj+GF1uj24/jww8/HP7fviuvvFKNHj06HB5Kuf/4tbQ+tx+75jSMDzceQ49SSrXtjRoAAIBLF/MXnAIAgPaF+AAAAFoRHwAAQCviAwAAaEV8AAAArYgPAACgFfEBAAC0Ij4AAIBWxAcAANCK+AAAAFoRHwAAQCviAwAAaPX/AYDca0e746Y1AAAAAElFTkSuQmCC",
      "text/plain": [
       "<Figure size 640x480 with 1 Axes>"
      ]
     },
     "metadata": {},
     "output_type": "display_data"
    },
    {
     "data": {
      "application/vnd.jupyter.widget-view+json": {
       "model_id": "ade4ed764037480d8fef15afc4790f83",
       "version_major": 2,
       "version_minor": 0
      },
      "text/plain": [
       "VBox(children=(Label(value='10.185 MB of 10.185 MB uploaded\\r'), FloatProgress(value=1.0, max=1.0)))"
      ]
     },
     "metadata": {},
     "output_type": "display_data"
    },
    {
     "data": {
      "text/html": [
       "<style>\n",
       "    table.wandb td:nth-child(1) { padding: 0 10px; text-align: left ; width: auto;} td:nth-child(2) {text-align: left ; width: 100%}\n",
       "    .wandb-row { display: flex; flex-direction: row; flex-wrap: wrap; justify-content: flex-start; width: 100% }\n",
       "    .wandb-col { display: flex; flex-direction: column; flex-basis: 100%; flex: 1; padding: 10px; }\n",
       "    </style>\n",
       "<div class=\"wandb-row\"><div class=\"wandb-col\"><h3>Run history:</h3><br/><table class=\"wandb\"><tr><td>MSE_on_fixed_grid</td><td>█▁▁▁▁▁▁▁▁▁▁▁▁▁▁▁▁▁▁▁▁▁▁▁▁▁▁▁▁▁▁▁▁▁▁▁▁▁▁▁</td></tr><tr><td>batch_within_epoch</td><td>▁▁▁▁▂▂▂▂▂▂▃▃▃▃▄▄▄▄▄▅▅▅▅▅▅▅▅▆▆▆▆▇▇▇▇▇████</td></tr><tr><td>epoch</td><td>▁▁▁▁▁▁▁▁▁▁▁▁▁▁▁▁▁▁▁▁▁▁▁▁▁▁▁▁▁▁▁▁▁▁▁▁▁▁▁▁</td></tr><tr><td>loss</td><td>█▆▄▄▃▂▂▂▁▁▁▁▁▁▁▁▁▁▁▁▁▁▁▁▁▁▁▁▁▁▁▁▁▁▁▁▁▁▁▁</td></tr></table><br/></div><div class=\"wandb-col\"><h3>Run summary:</h3><br/><table class=\"wandb\"><tr><td>MSE_on_fixed_grid</td><td>0.14746</td></tr><tr><td>batch_within_epoch</td><td>40000</td></tr><tr><td>epoch</td><td>1</td></tr><tr><td>loss</td><td>1.00427</td></tr></table><br/></div></div>"
      ],
      "text/plain": [
       "<IPython.core.display.HTML object>"
      ]
     },
     "metadata": {},
     "output_type": "display_data"
    },
    {
     "data": {
      "text/html": [
       " View run <strong style=\"color:#cdcd00\">fallen-plasma-25</strong> at: <a href='https://wandb.ai/nld/inr_edu_24/runs/2o1pz01o' target=\"_blank\">https://wandb.ai/nld/inr_edu_24/runs/2o1pz01o</a><br/> View project at: <a href='https://wandb.ai/nld/inr_edu_24' target=\"_blank\">https://wandb.ai/nld/inr_edu_24</a><br/>Synced 5 W&B file(s), 0 media file(s), 2 artifact file(s) and 100 other file(s)"
      ],
      "text/plain": [
       "<IPython.core.display.HTML object>"
      ]
     },
     "metadata": {},
     "output_type": "display_data"
    },
    {
     "data": {
      "text/html": [
       "Find logs at: <code>./wandb/run-20241107_191530-2o1pz01o/logs</code>"
      ],
      "text/plain": [
       "<IPython.core.display.HTML object>"
      ]
     },
     "metadata": {},
     "output_type": "display_data"
=======
      "Loss at step 400 is 10.028746604919434.\n",
      "Loss at step 800 is 8.72846508026123.\n",
      "Loss at step 1200 is 7.657474040985107.\n",
      "Loss at step 1600 is 6.704366683959961.\n",
      "Loss at step 2000 is 5.977194309234619.\n"
=======
      "Loss at step 400 is 10.019244194030762.\n",
      "Loss at step 800 is 1.0743690729141235.\n",
      "Loss at step 1200 is 0.7970152497291565.\n",
      "Loss at step 1600 is 0.7304749488830566.\n",
      "Loss at step 2000 is 0.6498816609382629.\n",
      "Loss at step 2400 is 0.5647860169410706.\n",
      "Loss at step 2800 is 0.5139467120170593.\n",
      "Loss at step 3200 is 0.4884593188762665.\n",
      "Loss at step 3600 is 0.4328891336917877.\n",
      "Loss at step 4000 is 0.42655450105667114.\n",
      "Loss at step 4400 is 0.37895312905311584.\n"
>>>>>>> 75ec8a34
     ]
>>>>>>> origin/maxwell_complex_wire
    }
   ],
   "source": [
    "# and we run the experiment while logging things to wandb\n",
    "with wandb.init(\n",
    "    project='inr_edu_24',\n",
    "    notes='test',\n",
    "    tags=['test']\n",
    ") as run:\n",
    "    results = experiment.initialize()"
   ]
  },
  {
   "cell_type": "code",
   "execution_count": null,
   "metadata": {
    "ExecuteTime": {
     "start_time": "2024-11-27T12:16:21.165315342Z"
    }
   },
   "outputs": [],
   "source": [
    "from common_dl_utils._internal_utils import signature_to_var_keyword\n",
    "\n",
    "from model_components.inr_modules import MLPINR\n",
    "\n",
    "wrapped = signature_to_var_keyword(MLPINR.from_config)"
   ]
  },
  {
   "cell_type": "code",
   "execution_count": null,
   "metadata": {},
   "outputs": [],
   "source": []
  },
  {
   "cell_type": "code",
   "execution_count": null,
   "outputs": [],
   "source": [],
   "metadata": {
    "collapsed": false,
    "ExecuteTime": {
     "start_time": "2024-11-27T12:16:21.166070260Z"
    }
   }
  }
 ],
 "metadata": {
  "kernelspec": {
   "display_name": "inr_edu_24",
   "language": "python",
   "name": "python3"
  },
  "language_info": {
   "codemirror_mode": {
    "name": "ipython",
    "version": 3
   },
   "file_extension": ".py",
   "mimetype": "text/x-python",
   "name": "python",
   "nbconvert_exporter": "python",
   "pygments_lexer": "ipython3",
   "version": "3.10.14"
  }
 },
 "nbformat": 4,
 "nbformat_minor": 2
}<|MERGE_RESOLUTION|>--- conflicted
+++ resolved
@@ -22,19 +22,9 @@
      "name": "stderr",
      "output_type": "stream",
      "text": [
-<<<<<<< HEAD
       "\u001b[34m\u001b[1mwandb\u001b[0m: Using wandb-core as the SDK backend. Please refer to https://wandb.me/wandb-core for more information.\n",
       "\u001b[34m\u001b[1mwandb\u001b[0m: Currently logged in as: \u001b[33msimon-martinus-koop\u001b[0m (\u001b[33mnld\u001b[0m). Use \u001b[1m`wandb login --relogin`\u001b[0m to force relogin\n",
-      "2024-11-08 14:22:29.457272: W external/xla/xla/service/gpu/nvptx_compiler.cc:893] The NVIDIA driver's CUDA version is 12.4 which is older than the PTX compiler version 12.6.68. Because the driver is older than the PTX compiler version, XLA is disabling parallel compilation, which may slow down compilation. You should update your NVIDIA driver or use the NVIDIA-provided CUDA forward compatibility packages.\n"
-=======
-      "\u001B[34m\u001B[1mwandb\u001B[0m: Using wandb-core as the SDK backend. Please refer to https://wandb.me/wandb-core for more information.\n",
-      "\u001B[34m\u001B[1mwandb\u001B[0m: Currently logged in as: \u001B[33mmaxwell_litsios\u001B[0m (\u001B[33mbep-circle\u001B[0m). Use \u001B[1m`wandb login --relogin`\u001B[0m to force relogin\n",
-<<<<<<< HEAD
-      "2024-11-27 14:01:11.689722: W external/xla/xla/service/gpu/nvptx_compiler.cc:930] The NVIDIA driver's CUDA version is 12.3 which is older than the PTX compiler version 12.6.77. Because the driver is older than the PTX compiler version, XLA is disabling parallel compilation, which may slow down compilation. You should update your NVIDIA driver or use the NVIDIA-provided CUDA forward compatibility packages.\n"
->>>>>>> origin/maxwell_complex_wire
-=======
-      "2024-11-27 14:11:45.622323: W external/xla/xla/service/gpu/nvptx_compiler.cc:930] The NVIDIA driver's CUDA version is 12.3 which is older than the PTX compiler version 12.6.77. Because the driver is older than the PTX compiler version, XLA is disabling parallel compilation, which may slow down compilation. You should update your NVIDIA driver or use the NVIDIA-provided CUDA forward compatibility packages.\n"
->>>>>>> 75ec8a34
+      "2024-11-27 14:57:22.421084: W external/xla/xla/service/gpu/nvptx_compiler.cc:893] The NVIDIA driver's CUDA version is 12.4 which is older than the PTX compiler version 12.6.68. Because the driver is older than the PTX compiler version, XLA is disabling parallel compilation, which may slow down compilation. You should update your NVIDIA driver or use the NVIDIA-provided CUDA forward compatibility packages.\n"
      ]
     }
    ],
@@ -82,18 +72,8 @@
   },
   {
    "cell_type": "code",
-<<<<<<< HEAD
    "execution_count": null,
    "metadata": {},
-=======
-   "execution_count": 2,
-   "metadata": {
-    "ExecuteTime": {
-     "end_time": "2024-11-27T13:11:45.805058592Z",
-     "start_time": "2024-11-27T13:11:45.735904975Z"
-    }
-   },
->>>>>>> origin/maxwell_complex_wire
    "outputs": [],
    "source": [
     "config = Config()\n",
@@ -112,19 +92,12 @@
     "    ('inr_modules.MLPINR.from_config',{\n",
     "        'hidden_size': 256,\n",
     "        'num_layers': 5,\n",
-<<<<<<< HEAD
-    "        'layer_type': 'inr_layers.SirenLayer',\n",
-    "        'num_splits': 1,\n",
-    "        'use_complex': False,\n",
-    "        'activation_kwargs': {'w0': 30.},\n",
-    "        'initialization_scheme':'initialization_schemes.siren_scheme',\n",
-    "        'positional_encoding_layer': ('inr_layers.ClassicalPositionalEncoding.from_config', {'num_frequencies': 10}),\n",
-=======
-    "        'layer_type': 'inr_layers.MultiDimensionalComplexWIRE',\n",
+    "        'layer_type': 'inr_layers.ComplexWIRE2D',\n",
     "        'num_splits': 2,\n",
     "        'use_complex': False,\n",
-    "        'activation_kwargs': {'w0': 5, 's0':20}\n",
->>>>>>> origin/maxwell_complex_wire
+    "        'activation_kwargs': {'w0': 5., 's0':20.},\n",
+    "        #'initialization_scheme':'initialization_schemes.siren_scheme',\n",
+    "        #'positional_encoding_layer': ('inr_layers.ClassicalPositionalEncoding.from_config', {'num_frequencies': 10}),\n",
     "    }),\n",
     "    # ('inr_modules.MLPINR.from_config',{\n",
     "    #     'hidden_size': 1024,\n",
@@ -193,98 +166,8 @@
   {
    "cell_type": "code",
    "execution_count": 3,
-<<<<<<< HEAD
-   "metadata": {},
-   "outputs": [
-    {
-     "name": "stderr",
-     "output_type": "stream",
-     "text": [
-      "Traceback (most recent call last):\n",
-      "  File \"/home/simon/miniconda3/envs/inr_edu_24/lib/python3.10/site-packages/common_dl_utils/config_realization.py\", line 276, in generalized_getattr\n",
-      "    return generalized_getattr(\n",
-      "  File \"/home/simon/miniconda3/envs/inr_edu_24/lib/python3.10/site-packages/common_dl_utils/config_realization.py\", line 267, in generalized_getattr\n",
-      "    return getattr(obj, dotted_path[0])\n",
-      "  File \"/home/simon/miniconda3/envs/inr_edu_24/lib/python3.10/site-packages/equinox/_module.py\", line 606, in __getattribute__\n",
-      "    value = super().__getattribute__(item)\n",
-      "AttributeError: type object 'MLPINR' has no attribute 'new_from_config'. Did you mean: 'from_config'?\n",
-      "\n",
-      "During handling of the above exception, another exception occurred:\n",
-      "\n",
-      "Traceback (most recent call last):\n",
-      "  File \"/home/simon/miniconda3/envs/inr_edu_24/lib/python3.10/site-packages/common_dl_utils/config_realization.py\", line 276, in generalized_getattr\n",
-      "    return generalized_getattr(\n",
-      "  File \"/home/simon/miniconda3/envs/inr_edu_24/lib/python3.10/site-packages/common_dl_utils/config_realization.py\", line 283, in generalized_getattr\n",
-      "    raise AttributeError(\n",
-      "AttributeError: generalized_getattr cannot get attr=['MLPINR', 'new_from_config'] from obj=<module 'model_components.inr_modules' from '/home/simon/Documents/INR_BEP/model_components/inr_modules.py'> with default=AbsenceToken and strict=False.\n",
-      "    Exception raised was: type object 'MLPINR' has no attribute 'new_from_config'\n",
-      "\n",
-      "During handling of the above exception, another exception occurred:\n",
-      "\n",
-      "Traceback (most recent call last):\n",
-      "  File \"/tmp/ipykernel_54939/1141651026.py\", line 3, in <module>\n",
-      "    inr = cju.run_utils.get_model_from_config_and_key(\n",
-      "  File \"/home/simon/miniconda3/envs/inr_edu_24/lib/python3.10/site-packages/common_jax_utils/run_utils.py\", line 95, in get_model_from_config_and_key\n",
-      "    un_initialized_model = get_model_from_config(\n",
-      "  File \"/home/simon/miniconda3/envs/inr_edu_24/lib/python3.10/site-packages/common_dl_utils/config_realization.py\", line 1205, in get_model_from_config\n",
-      "    uninitialized_model = prep_class_from_config(\n",
-      "  File \"/home/simon/miniconda3/envs/inr_edu_24/lib/python3.10/site-packages/common_dl_utils/config_realization.py\", line 680, in prep_class_from_config\n",
-      "    kwargs, missing_args = match_signature_from_config(\n",
-      "  File \"/home/simon/miniconda3/envs/inr_edu_24/lib/python3.10/site-packages/common_dl_utils/config_realization.py\", line 949, in match_signature_from_config_new\n",
-      "    kwargs_update = _get_kwargs_update(\n",
-      "  File \"/home/simon/miniconda3/envs/inr_edu_24/lib/python3.10/site-packages/common_dl_utils/config_realization.py\", line 1126, in _get_kwargs_update\n",
-      "    return {\n",
-      "  File \"/home/simon/miniconda3/envs/inr_edu_24/lib/python3.10/site-packages/common_dl_utils/config_realization.py\", line 1127, in <dictcomp>\n",
-      "    param_name: get_parameter_from_config(\n",
-      "  File \"/home/simon/miniconda3/envs/inr_edu_24/lib/python3.10/site-packages/common_dl_utils/config_realization.py\", line 811, in get_parameter_from_config\n",
-      "    return handle_registy_element_case(contents, allow_multiple=(is_var_positional or check_result[1]))\n",
-      "  File \"/home/simon/miniconda3/envs/inr_edu_24/lib/python3.10/site-packages/common_dl_utils/_internal_utils.py\", line 193, in handler\n",
-      "    return handle_multiple_case(contents)\n",
-      "  File \"/home/simon/miniconda3/envs/inr_edu_24/lib/python3.10/site-packages/common_dl_utils/_internal_utils.py\", line 182, in handle_multiple_case\n",
-      "    return type(contents)(handle_single_case(content) for content in contents)\n",
-      "  File \"/home/simon/miniconda3/envs/inr_edu_24/lib/python3.10/site-packages/common_dl_utils/_internal_utils.py\", line 182, in <genexpr>\n",
-      "    return type(contents)(handle_single_case(content) for content in contents)\n",
-      "  File \"/home/simon/miniconda3/envs/inr_edu_24/lib/python3.10/site-packages/common_dl_utils/config_realization.py\", line 551, in prep_class_from_extended_prompt\n",
-      "    postponed_init = prep_class_from_config(\n",
-      "  File \"/home/simon/miniconda3/envs/inr_edu_24/lib/python3.10/site-packages/common_dl_utils/config_realization.py\", line 661, in prep_class_from_config\n",
-      "    cls, class_name = process_prompt(prompt, default_module=default_module)\n",
-      "  File \"/home/simon/miniconda3/envs/inr_edu_24/lib/python3.10/site-packages/common_dl_utils/config_realization.py\", line 329, in process_prompt\n",
-      "    cls = generalized_getattr(module, class_name)\n",
-      "  File \"/home/simon/miniconda3/envs/inr_edu_24/lib/python3.10/site-packages/common_dl_utils/config_realization.py\", line 283, in generalized_getattr\n",
-      "    raise AttributeError(\n",
-      "AttributeError: generalized_getattr cannot get attr='inr_modules.MLPINR.new_from_config' from obj=<module 'architecture' from '/home/simon/Documents/INR_BEP/./model_components/__init__.py'> with default=AbsenceToken and strict=False.\n",
-      "    Exception raised was: generalized_getattr cannot get attr=['MLPINR', 'new_from_config'] from obj=<module 'model_components.inr_modules' from '/home/simon/Documents/INR_BEP/model_components/inr_modules.py'> with default=AbsenceToken and strict=False.\n",
-      "    Exception raised was: type object 'MLPINR' has no attribute 'new_from_config'\n"
-     ]
-    },
-    {
-     "name": "stdout",
-     "output_type": "stream",
-     "text": [
-      "generalized_getattr cannot get attr='inr_modules.MLPINR.new_from_config' from obj=<module 'architecture' from '/home/simon/Documents/INR_BEP/./model_components/__init__.py'> with default=AbsenceToken and strict=False.\n",
-      "    Exception raised was: generalized_getattr cannot get attr=['MLPINR', 'new_from_config'] from obj=<module 'model_components.inr_modules' from '/home/simon/Documents/INR_BEP/model_components/inr_modules.py'> with default=AbsenceToken and strict=False.\n",
-      "    Exception raised was: type object 'MLPINR' has no attribute 'new_from_config'\n",
-      "\n",
-      "\n",
-      "> \u001b[0;32m/home/simon/miniconda3/envs/inr_edu_24/lib/python3.10/site-packages/common_dl_utils/config_realization.py\u001b[0m(283)\u001b[0;36mgeneralized_getattr\u001b[0;34m()\u001b[0m\n",
-      "\u001b[0;32m    281 \u001b[0;31m                )\n",
-      "\u001b[0m\u001b[0;32m    282 \u001b[0;31m        \u001b[0;32mexcept\u001b[0m \u001b[0mAttributeError\u001b[0m \u001b[0;32mas\u001b[0m \u001b[0me\u001b[0m\u001b[0;34m:\u001b[0m\u001b[0;34m\u001b[0m\u001b[0;34m\u001b[0m\u001b[0m\n",
-      "\u001b[0m\u001b[0;32m--> 283 \u001b[0;31m            raise AttributeError(\n",
-      "\u001b[0m\u001b[0;32m    284 \u001b[0;31m                \u001b[0;34mf\"generalized_getattr cannot get {attr=} from {obj=} with {default=} and {strict=}.\\n    Exception raised was: {e}\"\u001b[0m\u001b[0;34m\u001b[0m\u001b[0;34m\u001b[0m\u001b[0m\n",
-      "\u001b[0m\u001b[0;32m    285 \u001b[0;31m            )\n",
-      "\u001b[0m\n"
-     ]
-    }
-   ],
-=======
-   "metadata": {
-    "ExecuteTime": {
-     "end_time": "2024-11-27T13:11:48.290218761Z",
-     "start_time": "2024-11-27T13:11:46.275712190Z"
-    }
-   },
-   "outputs": [],
->>>>>>> origin/maxwell_complex_wire
+   "metadata": {},
+   "outputs": [],
    "source": [
     "# let's first see if we get the correct model\n",
     "try:\n",
@@ -312,79 +195,69 @@
    },
    "outputs": [
     {
-<<<<<<< HEAD
-     "ename": "NameError",
-     "evalue": "name 'inr' is not defined",
-     "output_type": "error",
-     "traceback": [
-      "\u001b[0;31m---------------------------------------------------------------------------\u001b[0m",
-      "\u001b[0;31mNameError\u001b[0m                                 Traceback (most recent call last)",
-      "Cell \u001b[0;32mIn[4], line 1\u001b[0m\n\u001b[0;32m----> 1\u001b[0m \u001b[43minr\u001b[49m\n",
-      "\u001b[0;31mNameError\u001b[0m: name 'inr' is not defined"
-     ]
-=======
-     "data": {
-      "text/plain": "CombinedINR(\n  terms=(\n    MLPINR(\n      input_layer=MultiDimensionalComplexWIRE(\n        weights=[f32[256,2], f32[256,2], f32[256,2]],\n        biases=[f32[256], f32[256], f32[256]],\n        activation_kwargs={'w0': 5, 's0': 20}\n      ),\n      hidden_layers=[\n        MultiDimensionalComplexWIRE(\n          weights=[c64[256,256], c64[256,256], c64[256,256]],\n          biases=[c64[256], c64[256], c64[256]],\n          activation_kwargs={'w0': 5, 's0': 20}\n        ),\n        MultiDimensionalComplexWIRE(\n          weights=[c64[256,256], c64[256,256], c64[256,256]],\n          biases=[c64[256], c64[256], c64[256]],\n          activation_kwargs={'w0': 5, 's0': 20}\n        ),\n        MultiDimensionalComplexWIRE(\n          weights=[c64[256,256], c64[256,256], c64[256,256]],\n          biases=[c64[256], c64[256], c64[256]],\n          activation_kwargs={'w0': 5, 's0': 20}\n        )\n      ],\n      output_layer=Linear(\n        weights=f32[3,256],\n        biases=f32[3],\n        activation_kwargs={}\n      ),\n      post_processor=<function real_part>\n    ),\n  ),\n  post_processor=<function real_part>\n)"
+     "data": {
+      "text/plain": [
+       "CombinedINR(\n",
+       "  terms=(\n",
+       "    MLPINR(\n",
+       "      layers=(\n",
+       "        ComplexWIRE2D(\n",
+       "          weights=[f32[256,2], f32[256,2]],\n",
+       "          biases=[f32[256], f32[256]],\n",
+       "          activation_kwargs={'w0': 5.0, 's0': 20.0}\n",
+       "        ),\n",
+       "        ComplexWIRE2D(\n",
+       "          weights=[c64[256,256], c64[256,256]],\n",
+       "          biases=[c64[256], c64[256]],\n",
+       "          activation_kwargs={'w0': 5.0, 's0': 20.0}\n",
+       "        ),\n",
+       "        ComplexWIRE2D(\n",
+       "          weights=[c64[256,256], c64[256,256]],\n",
+       "          biases=[c64[256], c64[256]],\n",
+       "          activation_kwargs={'w0': 5.0, 's0': 20.0}\n",
+       "        ),\n",
+       "        ComplexWIRE2D(\n",
+       "          weights=[c64[256,256], c64[256,256]],\n",
+       "          biases=[c64[256], c64[256]],\n",
+       "          activation_kwargs={'w0': 5.0, 's0': 20.0}\n",
+       "        ),\n",
+       "        Linear(weights=f32[3,256], biases=f32[3], activation_kwargs={})\n",
+       "      )\n",
+       "    ),\n",
+       "  ),\n",
+       "  post_processor=<function real_part>\n",
+       ")"
+      ]
      },
      "execution_count": 4,
-     "metadata": {},
-     "output_type": "execute_result"
->>>>>>> origin/maxwell_complex_wire
-    }
-   ],
-   "source": [
-    "inr"
-   ]
-  },
-  {
-   "cell_type": "code",
-<<<<<<< HEAD
-   "execution_count": null,
-   "metadata": {},
-   "outputs": [
-    {
-     "data": {
-      "text/plain": [
-       "Array([-0.9218863 ,  0.7273055 , -0.04263777], dtype=float32)"
-      ]
-=======
-   "execution_count": 5,
-   "metadata": {
-    "ExecuteTime": {
-     "end_time": "2024-11-27T13:11:49.399038155Z",
-     "start_time": "2024-11-27T13:11:48.214748421Z"
-    }
-   },
-   "outputs": [
-    {
-     "data": {
-      "text/plain": "Array([ 0.8879781 , -0.11348224, -0.70492077], dtype=float32)"
->>>>>>> origin/maxwell_complex_wire
-     },
-     "execution_count": 5,
      "metadata": {},
      "output_type": "execute_result"
     }
    ],
    "source": [
+    "inr"
+   ]
+  },
+  {
+   "cell_type": "code",
+   "execution_count": 5,
+   "metadata": {},
+   "outputs": [],
+   "source": [
     "# check that it works properly\n",
-    "inr(jnp.zeros(2))"
-   ]
-  },
-  {
-   "cell_type": "code",
-<<<<<<< HEAD
-   "execution_count": null,
-   "metadata": {},
-=======
+    "try:\n",
+    "    inr(jnp.zeros(2))\n",
+    "except Exception as e:\n",
+    "    traceback.print_exc()\n",
+    "    print(e)\n",
+    "    print('\\n')\n",
+    "    pdb.post_mortem()"
+   ]
+  },
+  {
+   "cell_type": "code",
    "execution_count": 6,
-   "metadata": {
-    "ExecuteTime": {
-     "end_time": "2024-11-27T13:11:53.487049938Z",
-     "start_time": "2024-11-27T13:11:53.048700445Z"
-    }
-   },
->>>>>>> origin/maxwell_complex_wire
+   "metadata": {},
    "outputs": [],
    "source": [
     "# next we get the experiment from the config using common_jax_utils.run_utils.get_experiment_from_config_and_key\n",
@@ -402,93 +275,65 @@
   },
   {
    "cell_type": "code",
-   "execution_count": null,
-<<<<<<< HEAD
-   "metadata": {},
-=======
-   "metadata": {
-    "is_executing": true,
-    "ExecuteTime": {
-     "start_time": "2024-11-27T13:11:54.045197369Z"
-    }
-   },
->>>>>>> origin/maxwell_complex_wire
+   "execution_count": 7,
+   "metadata": {},
    "outputs": [
     {
      "data": {
-      "text/plain": "<IPython.core.display.HTML object>",
-      "text/html": "Tracking run with wandb version 0.18.3"
-     },
-     "metadata": {},
-     "output_type": "display_data"
-    },
-    {
-     "data": {
-<<<<<<< HEAD
-      "text/html": [
-       "Run data is saved locally in <code>/home/simon/Documents/INR_BEP/wandb/run-20241107_191530-2o1pz01o</code>"
-      ],
-      "text/plain": [
-       "<IPython.core.display.HTML object>"
-      ]
-=======
-      "text/plain": "<IPython.core.display.HTML object>",
-<<<<<<< HEAD
-      "text/html": "Run data is saved locally in <code>/home/ovindar/PycharmProjects/INR_BEP/wandb/run-20241127_140120-7xg9ryl4</code>"
->>>>>>> origin/maxwell_complex_wire
-=======
-      "text/html": "Run data is saved locally in <code>/home/ovindar/PycharmProjects/INR_BEP/wandb/run-20241127_141154-fh2cmeq5</code>"
->>>>>>> 75ec8a34
-     },
-     "metadata": {},
-     "output_type": "display_data"
-    },
-    {
-     "data": {
-<<<<<<< HEAD
-      "text/html": [
-       "Syncing run <strong><a href='https://wandb.ai/nld/inr_edu_24/runs/2o1pz01o' target=\"_blank\">fallen-plasma-25</a></strong> to <a href='https://wandb.ai/nld/inr_edu_24' target=\"_blank\">Weights & Biases</a> (<a href='https://wandb.me/run' target=\"_blank\">docs</a>)<br/>"
-      ],
-      "text/plain": [
-       "<IPython.core.display.HTML object>"
-      ]
-=======
-      "text/plain": "<IPython.core.display.HTML object>",
-<<<<<<< HEAD
-      "text/html": "Syncing run <strong><a href='https://wandb.ai/bep-circle/inr_edu_24/runs/7xg9ryl4' target=\"_blank\">quiet-moon-56</a></strong> to <a href='https://wandb.ai/bep-circle/inr_edu_24' target=\"_blank\">Weights & Biases</a> (<a href='https://wandb.me/run' target=\"_blank\">docs</a>)<br/>"
->>>>>>> origin/maxwell_complex_wire
-=======
-      "text/html": "Syncing run <strong><a href='https://wandb.ai/bep-circle/inr_edu_24/runs/fh2cmeq5' target=\"_blank\">devoted-violet-59</a></strong> to <a href='https://wandb.ai/bep-circle/inr_edu_24' target=\"_blank\">Weights & Biases</a> (<a href='https://wandb.me/run' target=\"_blank\">docs</a>)<br/>"
->>>>>>> 75ec8a34
-     },
-     "metadata": {},
-     "output_type": "display_data"
-    },
-    {
-     "data": {
-      "text/plain": "<IPython.core.display.HTML object>",
-      "text/html": " View project at <a href='https://wandb.ai/bep-circle/inr_edu_24' target=\"_blank\">https://wandb.ai/bep-circle/inr_edu_24</a>"
-     },
-     "metadata": {},
-     "output_type": "display_data"
-    },
-    {
-     "data": {
-<<<<<<< HEAD
-      "text/html": [
-       " View run at <a href='https://wandb.ai/nld/inr_edu_24/runs/2o1pz01o' target=\"_blank\">https://wandb.ai/nld/inr_edu_24/runs/2o1pz01o</a>"
-      ],
-      "text/plain": [
-       "<IPython.core.display.HTML object>"
-      ]
-=======
-      "text/plain": "<IPython.core.display.HTML object>",
-<<<<<<< HEAD
-      "text/html": " View run at <a href='https://wandb.ai/bep-circle/inr_edu_24/runs/7xg9ryl4' target=\"_blank\">https://wandb.ai/bep-circle/inr_edu_24/runs/7xg9ryl4</a>"
->>>>>>> origin/maxwell_complex_wire
-=======
-      "text/html": " View run at <a href='https://wandb.ai/bep-circle/inr_edu_24/runs/fh2cmeq5' target=\"_blank\">https://wandb.ai/bep-circle/inr_edu_24/runs/fh2cmeq5</a>"
->>>>>>> 75ec8a34
+      "text/html": [
+       "Tracking run with wandb version 0.18.1"
+      ],
+      "text/plain": [
+       "<IPython.core.display.HTML object>"
+      ]
+     },
+     "metadata": {},
+     "output_type": "display_data"
+    },
+    {
+     "data": {
+      "text/html": [
+       "Run data is saved locally in <code>/home/simon/Documents/INR_BEP/wandb/run-20241127_145723-sql8s1vt</code>"
+      ],
+      "text/plain": [
+       "<IPython.core.display.HTML object>"
+      ]
+     },
+     "metadata": {},
+     "output_type": "display_data"
+    },
+    {
+     "data": {
+      "text/html": [
+       "Syncing run <strong><a href='https://wandb.ai/nld/inr_edu_24/runs/sql8s1vt' target=\"_blank\">twilight-monkey-32</a></strong> to <a href='https://wandb.ai/nld/inr_edu_24' target=\"_blank\">Weights & Biases</a> (<a href='https://wandb.me/run' target=\"_blank\">docs</a>)<br/>"
+      ],
+      "text/plain": [
+       "<IPython.core.display.HTML object>"
+      ]
+     },
+     "metadata": {},
+     "output_type": "display_data"
+    },
+    {
+     "data": {
+      "text/html": [
+       " View project at <a href='https://wandb.ai/nld/inr_edu_24' target=\"_blank\">https://wandb.ai/nld/inr_edu_24</a>"
+      ],
+      "text/plain": [
+       "<IPython.core.display.HTML object>"
+      ]
+     },
+     "metadata": {},
+     "output_type": "display_data"
+    },
+    {
+     "data": {
+      "text/html": [
+       " View run at <a href='https://wandb.ai/nld/inr_edu_24/runs/sql8s1vt' target=\"_blank\">https://wandb.ai/nld/inr_edu_24/runs/sql8s1vt</a>"
+      ],
+      "text/plain": [
+       "<IPython.core.display.HTML object>"
+      ]
      },
      "metadata": {},
      "output_type": "display_data"
@@ -497,7 +342,7 @@
      "name": "stderr",
      "output_type": "stream",
      "text": [
-      "/home/ovindar/PycharmProjects/INR_BEP/.venv/lib/python3.10/site-packages/jax/_src/lax/lax.py:3227: ComplexWarning: Casting complex values to real discards the imaginary part\n",
+      "/home/simon/miniconda3/envs/inr_edu_24/lib/python3.10/site-packages/jax/_src/lax/lax.py:2854: ComplexWarning: Casting complex values to real discards the imaginary part\n",
       "  x_bar = _convert_element_type(x_bar, x.aval.dtype, x.aval.weak_type)\n"
      ]
     },
@@ -505,113 +350,61 @@
      "name": "stdout",
      "output_type": "stream",
      "text": [
-<<<<<<< HEAD
-<<<<<<< HEAD
-      "Loss at step 400 is 4.414607048034668.\n",
-      "Loss at step 800 is 2.917961359024048.\n",
-      "Loss at step 1200 is 2.0269720554351807.\n",
-      "Loss at step 1600 is 1.5371813774108887.\n",
-      "Loss at step 2000 is 1.2364892959594727.\n",
-      "Loss at step 2400 is 1.0840846300125122.\n",
-      "Loss at step 2800 is 1.0402976274490356.\n",
-      "Loss at step 3200 is 1.0066497325897217.\n",
-      "Loss at step 3600 is 1.0031604766845703.\n",
-      "Loss at step 4000 is 1.0034366846084595.\n",
-      "Loss at step 4400 is 1.007033348083496.\n",
-      "Loss at step 4800 is 1.0063998699188232.\n",
-      "Loss at step 5200 is 1.0017694234848022.\n",
-      "Loss at step 5600 is 1.0042920112609863.\n",
-      "Loss at step 6000 is 1.0058485269546509.\n",
-      "Loss at step 6400 is 1.0037381649017334.\n",
-      "Loss at step 6800 is 1.0053571462631226.\n",
-      "Loss at step 7200 is 1.0018874406814575.\n",
-      "Loss at step 7600 is 1.0028010606765747.\n",
-      "Loss at step 8000 is 1.0021946430206299.\n",
-      "Loss at step 8400 is 1.0020568370819092.\n",
-      "Loss at step 8800 is 1.0037431716918945.\n",
-      "Loss at step 9200 is 1.0029011964797974.\n",
-      "Loss at step 9600 is 1.005165934562683.\n",
-      "Loss at step 10000 is 1.0017788410186768.\n",
-      "Loss at step 10400 is 1.0071710348129272.\n",
-      "Loss at step 10800 is 1.002545952796936.\n",
-      "Loss at step 11200 is 1.0015959739685059.\n",
-      "Loss at step 11600 is 1.0048106908798218.\n",
-      "Loss at step 12000 is 1.0011098384857178.\n",
-      "Loss at step 12400 is 1.0021545886993408.\n",
-      "Loss at step 12800 is 1.0017125606536865.\n",
-      "Loss at step 13200 is 1.005334496498108.\n",
-      "Loss at step 13600 is 1.0039440393447876.\n",
-      "Loss at step 14000 is 1.0030688047409058.\n",
-      "Loss at step 14400 is 1.0043768882751465.\n",
-      "Loss at step 14800 is 1.0031834840774536.\n",
-      "Loss at step 15200 is 1.0023999214172363.\n",
-      "Loss at step 15600 is 1.0046385526657104.\n",
-      "Loss at step 16000 is 1.0051860809326172.\n",
-      "Loss at step 16400 is 1.0064538717269897.\n",
-      "Loss at step 16800 is 1.0026198625564575.\n",
-      "Loss at step 17200 is 1.0023733377456665.\n",
-      "Loss at step 17600 is 1.0022588968276978.\n",
-      "Loss at step 18000 is 1.006887674331665.\n",
-      "Loss at step 18400 is 1.0034064054489136.\n",
-      "Loss at step 18800 is 1.0044376850128174.\n",
-      "Loss at step 19200 is 1.0021575689315796.\n",
-      "Loss at step 19600 is 1.0026791095733643.\n",
-      "Loss at step 20000 is 1.0040967464447021.\n",
-      "Loss at step 20400 is 1.0035755634307861.\n",
-      "Loss at step 20800 is 1.001372218132019.\n",
-      "Loss at step 21200 is 1.0025181770324707.\n",
-      "Loss at step 21600 is 1.0025113821029663.\n",
-      "Loss at step 22000 is 1.0011985301971436.\n",
-      "Loss at step 22400 is 1.0036801099777222.\n",
-      "Loss at step 22800 is 1.0067026615142822.\n",
-      "Loss at step 23200 is 1.0044124126434326.\n",
-      "Loss at step 23600 is 1.0020027160644531.\n",
-      "Loss at step 24000 is 1.005303978919983.\n",
-      "Loss at step 24400 is 1.001659631729126.\n",
-      "Loss at step 24800 is 1.0071067810058594.\n",
-      "Loss at step 25200 is 1.0028218030929565.\n",
-      "Loss at step 25600 is 1.001867651939392.\n",
-      "Loss at step 26000 is 1.003190517425537.\n",
-      "Loss at step 26400 is 1.0034968852996826.\n",
-      "Loss at step 26800 is 1.0005300045013428.\n",
-      "Loss at step 27200 is 1.0023696422576904.\n",
-      "Loss at step 27600 is 1.00030517578125.\n",
-      "Loss at step 28000 is 1.0034788846969604.\n",
-      "Loss at step 28400 is 1.0029135942459106.\n",
-      "Loss at step 28800 is 1.0043737888336182.\n",
-      "Loss at step 29200 is 1.0049989223480225.\n",
-      "Loss at step 29600 is 1.0029746294021606.\n",
-      "Loss at step 30000 is 1.001955509185791.\n",
-      "Loss at step 30400 is 1.0024579763412476.\n",
-      "Loss at step 30800 is 1.0029841661453247.\n",
-      "Loss at step 31200 is 1.0013699531555176.\n",
-      "Loss at step 31600 is 1.0017693042755127.\n",
-      "Loss at step 32000 is 1.000344157218933.\n",
-      "Loss at step 32400 is 1.0006537437438965.\n",
-      "Loss at step 32800 is 1.0013009309768677.\n",
-      "Loss at step 33200 is 1.0045493841171265.\n",
-      "Loss at step 33600 is 1.0047564506530762.\n",
-      "Loss at step 34000 is 1.0018773078918457.\n",
-      "Loss at step 34400 is 1.0083868503570557.\n",
-      "Loss at step 34800 is 1.0013022422790527.\n",
-      "Loss at step 35200 is 1.004120945930481.\n",
-      "Loss at step 35600 is 1.002594232559204.\n",
-      "Loss at step 36000 is 1.0009835958480835.\n",
-      "Loss at step 36400 is 1.0034922361373901.\n",
-      "Loss at step 36800 is 1.0009444952011108.\n",
-      "Loss at step 37200 is 1.0015263557434082.\n",
-      "Loss at step 37600 is 1.0023958683013916.\n",
-      "Loss at step 38000 is 1.0022213459014893.\n",
-      "Loss at step 38400 is 1.0028949975967407.\n",
-      "Loss at step 38800 is 1.004033088684082.\n",
-      "Loss at step 39200 is 1.0033931732177734.\n",
-      "Loss at step 39600 is 1.0034035444259644.\n",
-      "Loss at step 40000 is 1.0042685270309448.\n"
+      "Loss at step 400 is 10.028746604919434.\n",
+      "Loss at step 800 is 8.72846508026123.\n",
+      "Loss at step 1200 is 7.657474040985107.\n",
+      "Loss at step 1600 is 6.704366683959961.\n",
+      "Loss at step 2000 is 5.977194309234619.\n",
+      "Loss at step 2400 is 5.17652702331543.\n",
+      "Loss at step 2800 is 4.81470251083374.\n",
+      "Loss at step 3200 is 4.11484432220459.\n",
+      "Loss at step 3600 is 3.613654613494873.\n",
+      "Loss at step 4000 is 3.206254005432129.\n",
+      "Loss at step 4400 is 2.8173108100891113.\n",
+      "Loss at step 4800 is 2.513237237930298.\n",
+      "Loss at step 5200 is 2.223145008087158.\n",
+      "Loss at step 5600 is 1.9643555879592896.\n",
+      "Loss at step 6000 is 1.7803502082824707.\n",
+      "Loss at step 6400 is 1.5550134181976318.\n",
+      "Loss at step 6800 is 1.4250998497009277.\n",
+      "Loss at step 7200 is 1.287219762802124.\n",
+      "Loss at step 7600 is 1.2150723934173584.\n",
+      "Loss at step 8000 is 1.1414650678634644.\n",
+      "Loss at step 8400 is 1.090757131576538.\n",
+      "Loss at step 8800 is 1.0570025444030762.\n",
+      "Loss at step 9200 is 1.0209977626800537.\n",
+      "Loss at step 9600 is 1.0126564502716064.\n",
+      "Loss at step 10000 is 1.00312077999115.\n",
+      "Loss at step 10400 is 1.0040191411972046.\n",
+      "Loss at step 10800 is 1.00017249584198.\n",
+      "Loss at step 11200 is 1.000705361366272.\n",
+      "Loss at step 11600 is 1.0005358457565308.\n",
+      "Loss at step 12000 is 1.000112771987915.\n",
+      "Loss at step 12400 is 1.0000876188278198.\n",
+      "Loss at step 12800 is 1.0000720024108887.\n",
+      "Loss at step 13200 is 1.0013222694396973.\n",
+      "Loss at step 13600 is 1.0002042055130005.\n",
+      "Loss at step 14000 is 1.000016212463379.\n",
+      "Loss at step 14400 is 1.0005801916122437.\n",
+      "Loss at step 14800 is 1.0000250339508057.\n",
+      "Loss at step 15200 is 1.0000600814819336.\n",
+      "Loss at step 15600 is 1.000860571861267.\n",
+      "Loss at step 16000 is 1.0001168251037598.\n",
+      "Loss at step 16400 is 1.0024513006210327.\n",
+      "Loss at step 16800 is 1.000294804573059.\n",
+      "Loss at step 17200 is 1.0006871223449707.\n",
+      "Loss at step 17600 is 1.000101089477539.\n",
+      "Loss at step 18000 is 1.0011696815490723.\n",
+      "Loss at step 18400 is 1.0000180006027222.\n",
+      "Loss at step 18800 is 1.000671625137329.\n",
+      "Loss at step 19200 is 1.0006071329116821.\n",
+      "Loss at step 19600 is 1.0012098550796509.\n",
+      "Loss at step 20000 is 1.0001102685928345.\n"
      ]
     },
     {
      "data": {
-      "image/png": "iVBORw0KGgoAAAANSUhEUgAAAh8AAAGdCAYAAACyzRGfAAAAOXRFWHRTb2Z0d2FyZQBNYXRwbG90bGliIHZlcnNpb24zLjkuMiwgaHR0cHM6Ly9tYXRwbG90bGliLm9yZy8hTgPZAAAACXBIWXMAAA9hAAAPYQGoP6dpAAAg8UlEQVR4nO3de3RU5b3w8d/kNoQ4GQiYhCEhpC0WIUAVEFFeuSlKgerxvC4vqFTf1dcLIBTfVtEqYpVgVw+LVhSP6KG4OFy6DuLiFLWgi0s5BAsJSIQWUCIEaIzSMAm3hGSe9w/JyORGAnueJ3ue72etWSszszP797Db5ts9exKPUkoJAACAJnGmBwAAAHYhPgAAgFbEBwAA0Ir4AAAAWhEfAABAK+IDAABoRXwAAACtiA8AAKBVgukBGgqFQnLs2DHx+Xzi8XhMjwMAAFpBKSVVVVUSCAQkLq7lcxvtLj6OHTsm2dnZpscAAACXoLS0VLKyslrcpt3Fh8/nE5Fvh09NTTU8DQAAaI3KykrJzs4O/xxvSbuLj/q3WlJTU4kPAABcpjWXTHDBKQAA0Ir4AAAAWhEfAABAK+IDAABoRXwAAACtiA8AAKAV8QEAALQiPgAAgFbEBwAA0Ir4AAAAWhEfAABAK+IDAABoZVV8fPy3r+S/Pz1megwAAKzW7v6qbTT9nyU7RERkSG6apKd2MDwNAAB2surMR70TZ86ZHgEAAGtZGR8hpUyPAACAtayMD9oDAABziA8AAKCVlfHB2y4AAJhjZXwAAABzrIwPznwAAGCOlfFBewAAYI6d8WF6AAAALGZlfPC2CwAA5lgZH7QHAADmWBof1AcAAKbYGR+mBwAAwGJ2xgf1AQCAMVbGBxecAgBgDvEBAAC0sjI+uOgDAABzrIyPEPEBAIAx1sRH6ILiqONtFwAAjLEmPmrqQuGvT56tNTgJAAB2syY+4jye8Nec+QAAwBxr4uOC9oh4CwYAAOhlTXxEnPkgPgAAMMaa+LjgxAdvuwAAYJA98cHbLgAAtAsWxQcXnAIA0B5YEx8X4swHAADmWBkfXHAKAIA5VsYH7QEAgDlWxgdnPgAAMMfO+OCCUwAAjLEzPjjzAQCAMVbGx7q9X5keAQAAa1kZH5+WnjA9AgAA1rIyPgAAgDnEBwAA0KrN8bF582aZMGGCBAIB8Xg88t5770U8r5SSF154QQKBgCQnJ8uIESNkz549Ts0LAABcrs3xcerUKRkwYIAsWLCgyed/85vfyLx582TBggWyfft2yczMlFtuuUWqqqoue1gAAOB+CW39hrFjx8rYsWObfE4pJfPnz5dnn31W7rzzThERWbJkiWRkZMiyZcvkkUceubxpAQCA6zl6zUdJSYmUlZXJmDFjwo95vV4ZPny4bN26tcnvqa6ulsrKyogbAACIXY7GR1lZmYiIZGRkRDyekZERfq6h/Px88fv94Vt2draTIwEAgHYmKp928Xg8EfeVUo0eqzdz5kwJBoPhW2lpaTRGAgAA7USbr/loSWZmpoh8ewakW7du4cfLy8sbnQ2p5/V6xev1OjkGAABoxxw985GbmyuZmZmyfv368GM1NTWyadMmueGGG5zcFQAAcKk2n/k4efKkfP755+H7JSUlsmvXLklLS5MePXrI9OnTZc6cOdKrVy/p1auXzJkzRzp27Cj33Xefo4MDAAB3anN87NixQ0aOHBm+P2PGDBERmTRpkvzhD3+QX/7yl3LmzBl5/PHHpaKiQoYMGSLr1q0Tn8/n3NSXKSUp3vQIAABYy6OUald/X76yslL8fr8Eg0FJTU119LV7Pr1WREQ6JsXL3hdvc/S1AQCwWVt+flv5t11C7au3AACwiqXxYXoCAADsZWd8UB8AABhjZXyQHgAAmGNnfHDNBwAAxtgZH6YHAADAYnbGB/UBAIAxVsYHAAAwh/gAAABaER8AAEAr4gMAAGhFfAAAAK2IDwAAoBXxAQAAtCI+AACAVsQHAADQivgAAABaER8AAEAr4gMAAGhFfAAAAK2IDwAAoBXxAQAAtLIqPjomxYuISI+0joYnAQDAXlbFxwNDc0REZEyfDMOTAABgL6viwyMeERFRhucAAMBmdsXHt+0hivoAAMAYq+KjnuLcBwAAxlgVH+dPfHDmAwAAg+yKD8/FtwEAANFlV3zUX3DKqQ8AAIyxKj7Kq86KiMiSgkOGJwEAwF5WxccfdxwxPQIAANazKj4AAIB5xAcAANCK+AAAAFoRHwAAQCviAwAAaEV8AAAArYgPAACgFfEBAAC0Ij4AAIBWxAcAANCK+AAAAFoRHwAAQCviAwAAaEV8AAAArYgPAACglbXxEQop0yMAAGAla+OD9AAAwAxr4wMAAJhBfAAAAK2sjQ+P6QEAALCUtfEBAADMID4AAIBWxAcAANDK8fiora2VX/3qV5KbmyvJycnyve99T1588UUJhUJO7woAALhQgtMv+Morr8gbb7whS5Yskb59+8qOHTvkoYceEr/fL9OmTXN6dwAAwGUcj4+CggK5/fbbZdy4cSIi0rNnT1m+fLns2LHD6V0BAAAXcvxtl2HDhsnHH38s+/fvFxGRTz/9VLZs2SI//vGPm9y+urpaKisrI24AACB2OX7m46mnnpJgMCi9e/eW+Ph4qaurk5dfflnuvffeJrfPz8+X2bNnOz3GRZVWnJacLina9wsAgO0cP/OxcuVKWbp0qSxbtkyKiopkyZIl8tvf/laWLFnS5PYzZ86UYDAYvpWWljo9UlhSwnfLPXT8dNT2AwAAmuf4mY9f/OIX8vTTT8s999wjIiL9+vWTQ4cOSX5+vkyaNKnR9l6vV7xer9NjNOmugVnyn58cFhGRr6uqtewTAABEcvzMx+nTpyUuLvJl4+Pj28VHbeM83/1S9YrTNQYnAQDAXo6f+ZgwYYK8/PLL0qNHD+nbt6/s3LlT5s2bJw8//LDTuwIAAC7keHy8+uqr8txzz8njjz8u5eXlEggE5JFHHpHnn3/e6V1dFo+HPy0HAIAJjseHz+eT+fPny/z5851+aUeRHgAAmGHV33ZJS0kKf33izDmDkwAAYC+r4iPQqUP469U7jxicBAAAe1kVHwAAwDyr4kMp0xMAAACr4sOb+N1yPVxyCgCAEVbFR0bqd9d8JMQRHwAAmGBVfPS84A/JhXgPBgAAI6yKj0Cn5PDXX/KH5QAAMMKq+AAAAOYRHwAAQCviAwAAaEV8AAAArYgPAACgFfEBAAC0Ij4AAIBWxAcAANCK+AAAAFoRHwAAQCviAwAAaEV8AAAArYgPAACgFfEBAAC0Ij4AAIBWxAcAANCK+AAAAFoRHwAAQCviAwAAaEV8AAAArYgPAACgFfEBAAC0Ij4AAIBWxAcAANCK+AAAAFoRHwAAQCviAwAAaEV8AAAArYgPAACgFfEBAAC0Ij4AAIBWxAcAANDKuvj42f/KNT0CAABWsy4+MlI7hL9WShmcBAAAO1kXH4nx3y35w8/KDE4CAICdrIuPuDhP+OttB48bnAQAADtZFx+VZ86Fv/76ZLXBSQAAsJN18RF/wZmP2jqu+QAAQDfr4iPhgvgIccEpAADaWRcfF575qAsRHwAA6GZdfPTr7g9/XXw0aHASAADsZF18dExKCH/9zckag5MAAGAn6+JDCW+1AABgknXxEfAnmx4BAACrWRcf/uRE0yMAAGA16+LD47n4NgAAIHqiEh9Hjx6V+++/X7p06SIdO3aUH/3oR1JYWBiNXbWZh/oAAMCohItv0jYVFRVy4403ysiRI+WDDz6Q9PR0+eKLL6RTp05O7woAALiQ4/HxyiuvSHZ2tixevDj8WM+ePZ3eDQAAcCnH33ZZs2aNDBo0SO666y5JT0+Xa665RhYtWuT0bgAAgEs5Hh8HDx6UhQsXSq9eveTPf/6zPProo/LEE0/IO++80+T21dXVUllZGXEDAACxy/G3XUKhkAwaNEjmzJkjIiLXXHON7NmzRxYuXCgPPvhgo+3z8/Nl9uzZTo8BAADaKcfPfHTr1k369OkT8djVV18thw8fbnL7mTNnSjAYDN9KS0udHgkAALQjjp/5uPHGG2Xfvn0Rj+3fv19ycnKa3N7r9YrX63V6DAAA0E45fubj5z//uWzbtk3mzJkjn3/+uSxbtkzefPNNmTx5stO7AgAALuR4fAwePFhWr14ty5cvl7y8PPn1r38t8+fPl4kTJzq9KwAA4EKOv+0iIjJ+/HgZP358NF4aAAC4nHV/2wUAAJhFfAAAAK2IDwAAoBXxAQAAtCI+AACAVsQHAADQyvr4qDhVY3oEAACsYn18nDlXZ3oEAACsYn18AAAAvYgPAACglfXxURdSpkcAAMAq1sdHwRfHTY8AAIBVrI+Pt7YcND0CAABWsT4+9n910vQIAABYxfr4AAAAehEfAABAKyvj493HbzA9AgAA1rIyPgZkdTI9AgAA1rIyPgAAgDnEBwAA0MrK+PCYHgAAAItZGR8AAMAc4gMAAGhlZXzExfHGCwAAplgZHwAAwBziAwAAaEV8AAAArYgPAACgFfEBAAC0Ij4AAIBWxAcAANCK+BCRmtqQ6REAALAG8SEif9p9zPQIAABYg/gQkeMna0yPAACANYgPEamp420XAAB0IT5E5HRNrekRAACwBvEhIq9t+ML0CAAAWMPa+BiQ3cn0CAAAWMna+EhOtHbpAAAYZe1P4EE5aaZHAADAStbGR48uHU2PAACAlayNj7yA3/QIAABYydr46BNINT0CAABWsjY+AACAGcQHAADQivgAAABaER8AAEAr4gMAAGhFfJwXPHPO9AgAAFiB+Djv66qzpkcAAMAKxMd5h46fNj0CAABWID7OW7rtkOkRAACwAvFx3oZ9X5seAQAAKxAfAABAK6vjY3z/bqZHAADAOlGPj/z8fPF4PDJ9+vRo76rNrunR2fQIAABYJ6rxsX37dnnzzTelf//+0dzNJRt+VVfTIwAAYJ2oxcfJkydl4sSJsmjRIuncuX2eYVDK9AQAANgnavExefJkGTdunNx8880tblddXS2VlZURN11CxAcAANolRONFV6xYIUVFRbJ9+/aLbpufny+zZ8+OxhgXFeLUBwAA2jl+5qO0tFSmTZsmS5culQ4dOlx0+5kzZ0owGAzfSktLnR6pWbQHAAD6OX7mo7CwUMrLy2XgwIHhx+rq6mTz5s2yYMECqa6ulvj4+PBzXq9XvF6v02O0SsMzH0op8Xg8RmYBAMAWjsfH6NGjpbi4OOKxhx56SHr37i1PPfVURHi0N0cqzkh2WkfTYwAAENMcjw+fzyd5eXkRj6WkpEiXLl0aPW5ar4wrIu4Hz5yTbEOzAABgC6t/w6k3IfIszM9X7jIzCAAAFonKp10a2rhxo47dXLYD5SdNjwAAQMyz+syHiEjHpPZ7DQoAALHI+vi477oepkcAAMAq1sfH/dfnmB4BAACrWB8fvO0CAIBe1sdHlyvM/IIzAABsZX18xMfxG00BANDJ+vgAAAB6ER8NfF5eZXoEAABiGvHRwNtbvjQ9AgAAMY34aGD3kROmRwAAIKYRHw3sOVZpegQAAGIa8QEAALQiPkTkAX7LKQAA2hAfIvLgUOIDAABdiA8RCXRKNj0CAADWID5EJMWbYHoEAACsQXwAAACtiI8mBM+cMz0CAAAxi/howqsfHzA9AgAAMYv4aML2QxWmRwAAIGYRH034tPSE6REAAIhZxAcAANCK+Dgv3ec1PQIAAFYgPs77/b3XmB4BAAArEB/n+Trwi8YAANCB+DivT7fUiPufHQ0amgQAgNhGfJzn8Xgi7r/433sNTQIAQGwjPpqx5xhnPgAAiAbioxmnaupMjwAAQEwiPgAAgFbEBwAA0Ir4uMCWp0aaHgEAgJhHfFwgq3NH0yMAABDziI8WHD1xxvQIAADEHOKjBasKj5geAQCAmEN8tGDe+v2mRwAAIOYQHwAAQCviAwAAaEV8NPD6xGtNjwAAQEwjPhq4rW+m6REAAIhpxEcDcXGRf932vZ1HDU0CAEBsIj4u4u0tJaZHAAAgphAfF1F8NGh6BAAAYgrx0YSuVySZHgEAgJhFfDRh28zRpkcAACBmER9NSIjnnwUAgGjhpywAANCK+GiFTfu/Nj0CAAAxg/hohUn/8VfTIwAAEDOIDwAAoBXx0YyX7sgzPQIAADGJ+GjG/dfnRNwvC541NAkAALGF+GilNzZ9YXoEAABiAvHRSn/Y+qXpEQAAiAmOx0d+fr4MHjxYfD6fpKenyx133CH79u1zejcAAMClHI+PTZs2yeTJk2Xbtm2yfv16qa2tlTFjxsipU6ec3lXU3Tekh+kRAACIOQlOv+CHH34YcX/x4sWSnp4uhYWFctNNNzm9u6j612uzZNknh8P3z9TUSXJSvMGJAABwv6hf8xEMfvsn6dPS0qK9K8cNzOkccf+/io4YmgQAgNgR1fhQSsmMGTNk2LBhkpfX9O/NqK6ulsrKyohbe/Xce5+ZHgEAANeLanxMmTJFdu/eLcuXL292m/z8fPH7/eFbdnZ2NEcCAACGRS0+pk6dKmvWrJENGzZIVlZWs9vNnDlTgsFg+FZaWhqtkS7Jn6YOi7ivlDI0CQAAscHxC06VUjJ16lRZvXq1bNy4UXJzc1vc3uv1itfrdXoMx2Skdoi4/6fd/5AJAwKGpgEAwP0cP/MxefJkWbp0qSxbtkx8Pp+UlZVJWVmZnDlzxuldaXGlLzKMpi7faWgSAABig+PxsXDhQgkGgzJixAjp1q1b+LZy5UqndwUAAFwoKm+7xJpVj90g/7pwq+kxAACICfxtl1Zo+Ps+dh85YWYQAABiAPFxCX6y4H9MjwAAgGsRHwAAQCvio5VWP36D6REAAIgJxEcr/Si7U8T9nYcrzAwCAIDLER+t5PF4Iu7/y+t8+gUAgEtBfLTBiv97vekRAABwPeKjDYbkpkXcL686a2gSAADci/hog4ZvvVz38seGJgEAwL2IDwAAoBXx0UYb/9+IiPuvfnzAzCAAALgU8dFGPbumRNz/t/X7DU0CAIA7ER+XYNGDgyLuf/H1SUOTAADgPsTHJbilT0bE/dH/tsnQJAAAuA/xcYl6dukYcf90Ta2hSQAAcBfi4xJ9/OSIiPt9nv+zmUEAAHAZ4uMSxcd5Gj2248t/GpgEAAB3IT4uQ9Fzt0Tc/99vFBiaBAAA9yA+LkNaSpKM6p0e8djtr/2PoWkAAHAH4uMy/cdPB0fc/7T0hMz44y4zwwAA4ALEhwM+fX5MxP13i47KzsMVhqYBAKB9Iz4c4O+YKG/cPzDisX95favkv/83QxMBANB+ER8OuS0vU67LTYt47N83H5SeT6+V2rqQoakAAGh/iA8H/fGRodIlJanR4z949gPp+fRa+XtZpYGpAABoXzxKKWV6iAtVVlaK3++XYDAoqamppse5JBv2lctDi7e3atuX7siTQT07i1IiuV1TJKSUdExKEBGRCw+Nx+ORupCSOM+3XyulRCkRzwW/bsRzwR2lVMT9hpp6vi6kIn5/SW1dSBLine/ThutqjYazNXyu/qnWvl5Ls7XmNVqa51Jer7nvFWndmpRSUhtSktjC8WrL6zX3/Zf773uxeS53xraoqQ1JUkJ0/v9XU+sIhZTEteI/MyY1PMZOH/Noqf+3NT2v6f2b1paf38RHlNSFlHz/mfdNjwEAQJN2PneLdG7ibP2lasvPb952iZL4OI98OXeclOT/WG6+Ov3i3wAAgEb+5ERj+04wtmdLeDweeWtS5O8CqQspqTp7Tj4p+ae8vPZvcvifpw1NBwCw0SM3fc/o24DEhwHxcR7p1DFJbu2bKbf2zTQ9DgAAWvG2CwAA0Ir4AAAAWhEfAABAK+IDAABoRXwAAACtiA8AAKAV8QEAALQiPgAAgFbEBwAA0Ir4AAAAWhEfAABAK+IDAABoRXwAAACt2t1ftVVKiYhIZWWl4UkAAEBr1f/crv853pJ2Fx9VVVUiIpKdnW14EgAA0FZVVVXi9/tb3MajWpMoGoVCITl27Jj4fD7xeDyOvnZlZaVkZ2dLaWmppKamOvra7UGsr08k9tfI+twv1tcY6+sTif01Rmt9SimpqqqSQCAgcXEtX9XR7s58xMXFSVZWVlT3kZqaGpP/gaoX6+sTif01sj73i/U1xvr6RGJ/jdFY38XOeNTjglMAAKAV8QEAALSyKj68Xq/MmjVLvF6v6VGiItbXJxL7a2R97hfra4z19YnE/hrbw/ra3QWnAAAgtll15gMAAJhHfAAAAK2IDwAAoBXxAQAAtLImPl5//XXJzc2VDh06yMCBA+Uvf/mL6ZGa9MILL4jH44m4ZWZmhp9XSskLL7wggUBAkpOTZcSIEbJnz56I16iurpapU6dK165dJSUlRX7yk5/IkSNHIrapqKiQBx54QPx+v/j9fnnggQfkxIkTjq9n8+bNMmHCBAkEAuLxeOS9996LeF7neg4fPiwTJkyQlJQU6dq1qzzxxBNSU1MT1fX99Kc/bXQ8r7/+etesLz8/XwYPHiw+n0/S09PljjvukH379kVs4/Zj2Jo1uvk4Lly4UPr37x/+hVJDhw6VDz74IPy824/fxdbn5mPXlPz8fPF4PDJ9+vTwY648hsoCK1asUImJiWrRokVq7969atq0aSolJUUdOnTI9GiNzJo1S/Xt21f94x//CN/Ky8vDz8+dO1f5fD61atUqVVxcrO6++27VrVs3VVlZGd7m0UcfVd27d1fr169XRUVFauTIkWrAgAGqtrY2vM1tt92m8vLy1NatW9XWrVtVXl6eGj9+vOPref/999Wzzz6rVq1apURErV69OuJ5Xeupra1VeXl5auTIkaqoqEitX79eBQIBNWXKlKiub9KkSeq2226LOJ7Hjx+P2KY9r+/WW29VixcvVp999pnatWuXGjdunOrRo4c6efJkeBu3H8PWrNHNx3HNmjVq7dq1at++fWrfvn3qmWeeUYmJieqzzz5TSrn/+F1sfW4+dg399a9/VT179lT9+/dX06ZNCz/uxmNoRXxcd9116tFHH414rHfv3urpp582NFHzZs2apQYMGNDkc6FQSGVmZqq5c+eGHzt79qzy+/3qjTfeUEopdeLECZWYmKhWrFgR3ubo0aMqLi5Offjhh0oppfbu3atERG3bti28TUFBgRIR9fe//z0Kq/pWwx/OOtfz/vvvq7i4OHX06NHwNsuXL1der1cFg8GorE+pb/+H7/bbb2/2e9y0PqWUKi8vVyKiNm3apJSKvWPY1BqVir3j2LlzZ/XWW2/F5PG7cH1Kxc6xq6qqUr169VLr169Xw4cPD8eHW49hzL/tUlNTI4WFhTJmzJiIx8eMGSNbt241NFXLDhw4IIFAQHJzc+Wee+6RgwcPiohISUmJlJWVRazF6/XK8OHDw2spLCyUc+fORWwTCAQkLy8vvE1BQYH4/X4ZMmRIeJvrr79e/H6/1n8TnespKCiQvLw8CQQC4W1uvfVWqa6ulsLCwqiuc+PGjZKeni5XXXWV/OxnP5Py8vLwc25bXzAYFBGRtLQ0EYnNY9hwjfVi4TjW1dXJihUr5NSpUzJ06NCYO34N11cvFo7d5MmTZdy4cXLzzTdHPO7WY9ju/rCc07755hupq6uTjIyMiMczMjKkrKzM0FTNGzJkiLzzzjty1VVXyVdffSUvvfSS3HDDDbJnz57wvE2t5dChQyIiUlZWJklJSdK5c+dG29R/f1lZmaSnpzfad3p6utZ/E53rKSsra7Sfzp07S1JSUlTXPHbsWLnrrrskJydHSkpK5LnnnpNRo0ZJYWGheL1eV61PKSUzZsyQYcOGSV5eXni/9fM2nN+Nx7CpNYq4/zgWFxfL0KFD5ezZs3LFFVfI6tWrpU+fPuEfKm4/fs2tT8T9x05EZMWKFVJUVCTbt29v9Jxb/zsY8/FRz+PxRNxXSjV6rD0YO3Zs+Ot+/frJ0KFD5fvf/74sWbIkfJHUpayl4TZNbW/q30TXekys+e677w5/nZeXJ4MGDZKcnBxZu3at3Hnnnc1+X3tc35QpU2T37t2yZcuWRs/FyjFsbo1uP44//OEPZdeuXXLixAlZtWqVTJo0STZt2tTsPt12/JpbX58+fVx/7EpLS2XatGmybt066dChQ7Pbue0YxvzbLl27dpX4+PhGVVZeXt6o4NqjlJQU6devnxw4cCD8qZeW1pKZmSk1NTVSUVHR4jZfffVVo319/fXXWv9NdK4nMzOz0X4qKirk3LlzWtfcrVs3ycnJkQMHDoTncsP6pk6dKmvWrJENGzZIVlZW+PFYOobNrbEpbjuOSUlJ8oMf/EAGDRok+fn5MmDAAPnd734XM8evufU1xW3HrrCwUMrLy2XgwIGSkJAgCQkJsmnTJvn9738vCQkJ4dd23TFs0xUiLnXdddepxx57LOKxq6++ul1ecNrQ2bNnVffu3dXs2bPDFxa98sor4eerq6ubvLBo5cqV4W2OHTvW5IVFn3zySXibbdu2GbvgVMd66i+UOnbsWHibFStWRP2C04a++eYb5fV61ZIlS1yxvlAopCZPnqwCgYDav39/k8+7/RhebI1NcdtxbGjUqFFq0qRJMXH8WlpfU9x27CorK1VxcXHEbdCgQer+++9XxcXFrj2GVsRH/Udt3377bbV37141ffp0lZKSor788kvTozXy5JNPqo0bN6qDBw+qbdu2qfHjxyufzxeede7cucrv96t3331XFRcXq3vvvbfJj1RlZWWpjz76SBUVFalRo0Y1+ZGq/v37q4KCAlVQUKD69esXlY/aVlVVqZ07d6qdO3cqEVHz5s1TO3fuDH/MWdd66j8iNnr0aFVUVKQ++ugjlZWVddkfg2tpfVVVVerJJ59UW7duVSUlJWrDhg1q6NChqnv37q5Z32OPPab8fr/auHFjxEcVT58+Hd7G7cfwYmt0+3GcOXOm2rx5syopKVG7d+9WzzzzjIqLi1Pr1q1TSrn/+LW0Prcfu+Zc+GkXpdx5DK2ID6WUeu2111ROTo5KSkpS1157bcTH6NqT+s9nJyYmqkAgoO688061Z8+e8POhUEjNmjVLZWZmKq/Xq2666SZVXFwc8RpnzpxRU6ZMUWlpaSo5OVmNHz9eHT58OGKb48ePq4kTJyqfz6d8Pp+aOHGiqqiocHw9GzZsUCLS6Fb//0p0rufQoUNq3LhxKjk5WaWlpakpU6aos2fPRm19p0+fVmPGjFFXXnmlSkxMVD169FCTJk1qNHt7Xl9TaxMRtXjx4vA2bj+GF1uj24/jww8/HP7fviuvvFKNHj06HB5Kuf/4tbQ+tx+75jSMDzceQ49SSrXtjRoAAIBLF/MXnAIAgPaF+AAAAFoRHwAAQCviAwAAaEV8AAAArYgPAACgFfEBAAC0Ij4AAIBWxAcAANCK+AAAAFoRHwAAQCviAwAAaPX/AYDca0e746Y1AAAAAElFTkSuQmCC",
+      "image/png": "iVBORw0KGgoAAAANSUhEUgAAAh8AAAGdCAYAAACyzRGfAAAAOXRFWHRTb2Z0d2FyZQBNYXRwbG90bGliIHZlcnNpb24zLjkuMiwgaHR0cHM6Ly9tYXRwbG90bGliLm9yZy8hTgPZAAAACXBIWXMAAA9hAAAPYQGoP6dpAAAykklEQVR4nO3deXxU9b3/8ffJNtknhBBCSFhkkSXsi7ssWiwC6s9WRWlFbb1VwaXWFrguYKuCtvXaiku1aul17a1LbXEDRRABFQKIUFkDRCCEJSsh63x/fyCpgZCZwMw5s7yej0ceD5n5JPP+5iTOO2fOnGMZY4wAAABsEuV0AAAAEFkoHwAAwFaUDwAAYCvKBwAAsBXlAwAA2IryAQAAbEX5AAAAtqJ8AAAAW8U4HeBYHo9Hu3fvVkpKiizLcjoOAADwgTFGFRUVys7OVlRUy/s2gq587N69W7m5uU7HAAAAJ6GwsFA5OTktzgRd+UhJSZF0JHxqaqrDaQAAgC/Ky8uVm5vb+DzekqArH0dfaklNTaV8AAAQYnw5ZIIDTgEAgK0oHwAAwFaUDwAAYCvKBwAAsBXlAwAA2IryAQAAbEX5AAAAtqJ8AAAAW1E+AACArSgfAADAVpQPAABgK8oHAACwVUSVj+VbD+i1L3Y6HQMAgIjW6vKxZMkSTZgwQdnZ2bIsS2+99VbjfXV1dZo2bZr69eunpKQkZWdn69prr9Xu3bv9mfmkXf3sCk17fZ1W7yxxOgoAABGr1eXj0KFDGjBggObOnXvcfVVVVcrPz9e9996r/Px8vfHGG9q0aZMuueQSv4T1l12lh52OAABAxIpp7SeMHTtWY8eObfY+t9utBQsWNLnt8ccf1/Dhw7Vz50516tTp5FL6mSXL6QgAAESsVpeP1iorK5NlWUpLS2v2/pqaGtXU1DT+u7y8PNCR9NA7/1bb5DideVrbgD8WAABoKqAHnFZXV2v69Om65pprlJqa2uzM7Nmz5Xa7Gz9yc3MDGUnSkZddJj6zIuCPAwAAjhew8lFXV6eJEyfK4/HoySefPOHcjBkzVFZW1vhRWFgYqEgAACAIBORll7q6Ol155ZUqKCjQRx99dMK9HpLkcrnkcrkCEQMAAAQhv5ePo8Vj8+bNWrRokdq25bgKAADwH60uH5WVldqyZUvjvwsKCrRmzRqlp6crOztbP/zhD5Wfn69//etfamhoUFFRkSQpPT1dcXFx/ksOAABCUqvLx8qVKzVq1KjGf995552SpMmTJ2vWrFl6++23JUkDBw5s8nmLFi3SyJEjTz4pAAAIC60uHyNHjpQx5oT3t3QfAABARF3bBQAAOC+iy8f/Lt+umvoGp2MAABBRIrp83PuP9Xpy0VanYwAAEFEiunxI0mcFB5yOAABARIn48gEAAOwV8eWDN+cAAGCviC8fnxUcdDoCAAARJeLLBwAAsBflAwAA2IryAQAAbEX5AAAAtqJ8AAAAW1E+AACArSKmfHC1XQAAgkMElQ+nEwAAACmSykcL9/W8+119tavMtiwAAESyyCkfLez6qG3waPzjS21MAwBA5Iqc8uF0AAAAICmSygftAwCAoBA55YN9HwAABIWIKR+WLKcjAAAARVD5iIuJmKUCABDUeEYGAAC2onwAAABbUT6+o7Km3ukIAACEPcrHd+TNfN/pCAAAhD3KBwAAsBXlAwAA2IrycYz8nSVORwAAIKxFVPnw5Vwflz+5zIYkAABErogqHytmXOB0BAAAIl5ElY/0pDif5p5YtCXASQAAiFwRVT589dv3NzodAQCAsEX5AAAAtqJ8AAAAW1E+AACArSgfJ7DumzKnIwAAEJYoHyfw87+tcToCAABhifJxAluKK52OAABAWIq48jHq9HY+zxpjApgEAIDIFHHl457xfXye3bSXvR8AAPhbxJWPbu2SfZ71sOcDAAC/i7jy0RqW5XQCAADCD+WjBZZoHwAA+FtElo/MFJdPc0a87AIAgL9FZPlY8qtRevf287zOff+xT2xIAwBAZInI8hEfG60O7ninYwAAEJEisnxIEm9kAQDAGRFbPhLiop2OAABARIrY8hEfG61/TDnH69y+ihob0gAAEDlaXT6WLFmiCRMmKDs7W5Zl6a233mpyvzFGs2bNUnZ2thISEjRy5EitX7/eX3n9akBumqKjWn477bAHF2p36WGbEgEAEP5aXT4OHTqkAQMGaO7cuc3e/8gjj+jRRx/V3Llz9cUXXygrK0vf+973VFFRccphA8GXs5gu33rAhiQAAESGmNZ+wtixYzV27Nhm7zPG6LHHHtPdd9+tyy+/XJI0b948tW/fXi+//LJ+9rOfnVraADi3e4Y+2by/xRnOdAoAgP/49ZiPgoICFRUVacyYMY23uVwujRgxQsuWLWv2c2pqalReXt7kw05/mDjI60wU7QMAAL/xa/koKiqSJLVv377J7e3bt2+871izZ8+W2+1u/MjNzfVnJK/Sk+K8znCBOQAA/Ccg73axjtlTYIw57rajZsyYobKyssaPwsLCQEQ6JXf+ba3TEQAACBt+LR9ZWVmSdNxejuLi4uP2hhzlcrmUmpra5MNuX//m+15nNuy29+UgAADClV/LR9euXZWVlaUFCxY03lZbW6vFixfr7LPP9udD+VV8rPcTjq0uLLEhCQAA4a/V73aprKzUli1bGv9dUFCgNWvWKD09XZ06ddIdd9yhhx56SD169FCPHj300EMPKTExUddcc41fg9utqqZBDR7j9bwgAACgZa0uHytXrtSoUaMa/33nnXdKkiZPnqy//OUv+tWvfqXDhw/rlltuUUlJic444wx98MEHSklJ8V9qBzz4zr/19trd+uet5zodBQCAkGYZE1xv5SgvL5fb7VZZWZmtx3/8YeFm/c/CTV7nts8ZZ0MaAABCS2uevyP22i7Huv3CHk5HAAAgIlA+AACArSgfAADAVpSPVnrti51ORwAAIKRRPr7j/246y+vMtNfX2ZAEAIDwRfn4jmFd0p2OAABA2KN8AAAAW1E+AACArSgfJ2HZlv1ORwAAIGRRPo4R48O1W6a/wUGnAACcLMrHMXp18H4Nmm9KqmxIAgBAeKJ8HGPyWV28zniC6mo4AACEFsrHMeJifPuWdJk+XxuLKgKcBgCA8EP5OAUXPbbE6QgAAIQcygcAALAV5QMAANiK8gEAAGxF+QAAALaifAAAAFtRPgAAgK0oHy1okxjrdWb51gM2JAEAIHxQPlrw1pRzvM5c/ewKG5IAABA+KB/HsKz/XFgu2oeLzAEAgNaJcTpAsBnTp71Oy0jS4M5tlBTHtwcAAH/j2fUY8bHR+vAXIxr3gERHWWrwciW5q/60XC/99AzFRLMjCQAAb3i2bMZ3X3p59b/O9Dr/WcFBLePAUwAAfEL58GJo5zY+zX2x/WCAkwAAEB4oH158dy9ISx7/aEuAkwAAEB4oH370+w82quRQrdMxAAAIapQPP3r8oy361etfOh0DAICgRvnws1U7SpyOAABAUKN8+GBEz3Y+zxrT8ttyAQCIdJQPH9w7vo/Ps1QPAABaRvnwQXws3yYAAPyFZ1Uf+Pp2WwAA4B3lwwdUDwAA/Ify4YOUeN8vgVNT5wlgEgAAQh/lwwcp8bH6358M12UDs5WVGt/i7OG6BptSAQAQmriqrY/O69FO5/Vop8O1Dep933stzjZ4jH7597Ua3KmNfnRmZ5sSAgAQGtjz0UoJcdFeZ977qkhv5O/SPW99ZUMiAABCC+UjALjCLQAAJ0b5CIC/LNve+N+FB6tU38BBqAAAHEX5CLDzHlmkn8xb6XQMAACCBuXDBos37XM6AgAAQYPyAQAAbEX5OAm9O6Q6HQEAgJBF+TgJb95yttMRAAAIWZSPkxAfG60Nv75I53bPcDoKAAAhh/JxkhLjYnRRXpbTMQAACDl+Lx/19fW655571LVrVyUkJOi0007Tr3/9a3k84Xeui0G5aU5HAAAg5Pj92i4PP/ywnn76ac2bN099+/bVypUrdf3118vtduv222/398M5Kq+j2+kIAACEHL+Xj+XLl+vSSy/VuHHjJEldunTRK6+8opUrOdEWAAAIwMsu5557rj788ENt2rRJkrR27VotXbpUF198cbPzNTU1Ki8vb/IRSoZ1aeN0BAAAQorfy8e0adN09dVXq1evXoqNjdWgQYN0xx136Oqrr252fvbs2XK73Y0fubm5/o4UUL+/YqDTEQAACCl+Lx+vvfaaXnzxRb388svKz8/XvHnz9Lvf/U7z5s1rdn7GjBkqKytr/CgsLPR3pIDq1DbR6QgAAIQUvx/z8ctf/lLTp0/XxIkTJUn9+vXTjh07NHv2bE2ePPm4eZfLJZfL5e8YAAAgSPl9z0dVVZWiopp+2ejo6LB8qy0AAGg9v+/5mDBhgh588EF16tRJffv21erVq/Xoo4/qhhtu8PdDAQCAEOT38vH444/r3nvv1S233KLi4mJlZ2frZz/7me677z5/P1TQSEuMVWlVXYszhQerlJvO8SEAAFjGGON0iO8qLy+X2+1WWVmZUlND4+qxhQerdN4ji1qc+cm5XXXv+D76aleZPvq6WP91/mmKj422KSEAAIHVmudvv+/5iES+7NF4bmmBLh2YrUvmfipJMka6/cIegY4GAEDQ4cJyfnLNGZ28zhwtHpL07z2hdTI1AAD8hfLhJw/9v36tmjcKqle7AACwDeXDjwZ3SnM6AgAAQY/y4UdRluV0BAAAgh7lw4/65bh9ni0/XB/AJAAABC/Khx/dNeZ0Rfm482P5tgOBDQMAQJCifPhRkitG22aPczoGAABBjfIRAK4Yvq0AAJwIz5IBcM+43k5HAAAgaFE+AoAzeAAAcGKUjwBIS4xzOgIAAEGL8hEA3dslOx0BAICgRfkIgD7ZqbptdHevcyWHam1IAwBAcKF8BMgPhuR4nfnJvC9sSAIAQHChfASI8eGo0/ydpZr29y9lfBkGACBMUD4CpKbe49PcaysL9fHGfQFOAwBA8KB8BEitj+VDkrbuqwxgEgAAggvlI0B6d0hRXsdUn2bnLd8e2DAAAAQRykeAxERH6Z9Tz9WVQ70feFp48LANiQAACA6UjwCyLEsP/6C/0zEAAAgqlI8AsyzL6QgAAAQVyocN3ppyjtMRAAAIGpQPGwzMTfM6c/8/17fqHTIAAIQqykeQeOHT7frDh5ucjgEAQMBRPmxyTve2XmeeWLTVhiQAADiL8mGTpLgYn+aKyqoDnAQAAGdRPmwy85K+Pp10rLy6zoY0AAA4h/Jhk45pCfrXred5nfvDws02pAEAwDmUD5t1TEto8f756/bYlAQAAGdQPmx2hQ+nW99x4JANSQAAcAblw2ZTRnX3OjPitx8HPggAAA6hfNgsNppvOQAgsvFM6ICE2GinIwAA4BjKhwMeuCzP68ytr6xWcQXn/AAAhB/KhwMuH9zR68w/1+7W8Ac/tCENAAD2onw4wLIspyMAAOAYygcAALAV5QMAANiK8uGQudcM8mmutt4T4CQAANiL8uGQ8f2ztXTaKF3cL6vFuZ73vGtTIgAA7EH5cFBOm0Q9OWmI17llW/fbkAYAAHtQPkLA+l3lTkcAAMBvKB8hYO6iLaqornM6BgAAfkH5CAKXDcxu8f6yw3XqN+sDvfL5TpsSAQAQOJSPIPAbH063Lkkz3lgX4CQAAAQe5SMIpMTHOh0BAADbUD4AAICtKB8AAMBWASkfu3bt0o9+9CO1bdtWiYmJGjhwoFatWhWIh4o4674pU2VNvdMxAAA4aTH+/oIlJSU655xzNGrUKL377rvKzMzU1q1blZaW5u+HikgT5i6VJE0f20s3jejmcBoAAFrP7+Xj4YcfVm5url544YXG27p06eLvh4l4c979mvIBAAhJfn/Z5e2339bQoUN1xRVXKDMzU4MGDdKzzz7r74cBAAAhyu/lY9u2bXrqqafUo0cPvf/++7rpppt022236a9//Wuz8zU1NSovL2/yAQAAwpffX3bxeDwaOnSoHnroIUnSoEGDtH79ej311FO69tprj5ufPXu27r//fn/HAAAAQcrvez46dOigPn36NLmtd+/e2rmz+VODz5gxQ2VlZY0fhYWF/o4EAACCiN/3fJxzzjnauHFjk9s2bdqkzp07Nzvvcrnkcrn8HSPkDO+ars8LDqp3h1RV1zWoYP8hpyMBABAQfi8fP//5z3X22WfroYce0pVXXqnPP/9czzzzjJ555hl/P1RYeWrSYP1t5Tf6weCOqqip1wW/X+x0JAAAAsLvL7sMGzZMb775pl555RXl5eXpN7/5jR577DFNmjTJ3w8VVtomu3TzyG7KTI1Xt3bJuvas5vcUfVfZ4TobkgEA4F+WMcY4HeK7ysvL5Xa7VVZWptTUVKfjOGZLcYUufHRJizMX9s7UnycPsykRAAAn1prnb67tEqS6Z6Z4nVn472KN++MnKjxYZUMiAAD8g/IRxP5167mac3m/FmfW7y7XeY8ssikRAACnjvIRxPI6ujVxeCenYwAA4FeUjzCx7psypyMAAOATykeYeOT9r7Vsy34F2fHDAAAch/IRJj7ZvF/X/PkzvZG/y+koAAC0iPIRZt5bX+R0BAAAWkT5CAFtk+J8nq2qrQ9gEgAATh3lIwT89SfDfZ79dMuBACYBAODUUT5CQN9st/5167k+zx88VKviiuoAJgIA4ORRPkJEXke37r64t0+zg3+zQMMf/FCHaxsCnAoAgNajfISQG88/TW9NOcfnefZ+AACCEeUjxAzMTXM6AgAAp4TyEYJuu6CH0xEAADhplI8QdOf3evr09tsDh2ptSAMAQOtQPkLUXRed7nXmiqeX25AEAIDWoXyEqInDcr3ONHi4zgsAIPhQPkKUZVlORwAA4KRQPkLY0z8a4nQEAABajfIRwi7q297rjDG89AIACC6UjxBmWZY6uONbnOk64x1VVNfZlAgAAO8oHyFu2fTRunxwxxZnxvzPEpvSAADgHeUjxFmWpXvG9WlxZk8Zp1kHAAQPykcYSE+K0+hemU7HAADAJ5SPMHHWaW1bvP+Wl1bZlAQAgJZRPsJE/xx3i/e/s65IawpL7QkDAEALKB9h4gwvez4k6bInPrUhCQAALaN8hJGpo7p7nSmt4mJzAABnUT7CyJ3f6+l1ZuCvF2jhhr02pAEAoHmUjzASFeXb9V5++teVAU4CAMCJUT7CzH9f3Munue37DwU4CQAAzaN8hJn/Or+bFt45wuvczS/l25AGAIDjUT7CUPfMZK8z/95TbkMSAACOR/kIU3dc2MPpCAAANIvyEabuuLCnLuzd8inXu0yfrxlvrLMpEQAAR1A+wtj0sb29zrzy+U4VceE5AICNKB9h7LSMJJ/mzpz9oZZu3h/gNAAAHEH5CGNRUZamfd+3t97+acnWAKcBAOAIykeYu3lkN5/mPtm8X5U19QFOAwAA5SMi/PnaoT7N/fHDzQFOAgAA5SMiXNinvU9zzyzZFuAkAABQPgAAgM0oHxHiv84/zae5jzcWBzgJACDSUT4ixC8vOl3PX+f92I87/7bWhjQAgEhG+YgQsdFRGt3L+7EfBw/V2pAGABDJKB84jsdjnI4AAAhjlA8cZ857XzsdAQAQxixjTFD9mVteXi63262ysjKlpqY6HSfs7Ck7rH/vKdcNf1npdTYlPkZfzhwjy7JsSAYACGWtef5mz0eE6eBO0Ohe7TW6V8tXvJWkiup6rdh20IZUAIBIQvmIUPeO7+PT3NXPrtA76/YEOA0AIJIEvHzMnj1blmXpjjvuCPRDoRW6ZiTp87sv8Gn2lpfyA5wGABBJAlo+vvjiCz3zzDPq379/IB8GJykzJV4r77nQ6RgAgAgTsPJRWVmpSZMm6dlnn1WbNm0C9TA4RRnJLqcjAAAiTMDKx5QpUzRu3DhdeGHLf1nX1NSovLy8yQfs9fsrBnid2bCb7QIA8I+AlI9XX31V+fn5mj17ttfZ2bNny+12N37k5uYGIhJa8IMhOXrjlrNbnLn4j5/YlAYAEO78Xj4KCwt1++2368UXX1R8fLzX+RkzZqisrKzxo7Cw0N+R4IPBndroe31aPv36iyt2aMmmfTYlAgCEqxh/f8FVq1apuLhYQ4YMabytoaFBS5Ys0dy5c1VTU6Po6OjG+1wul1wujjsIBm0SY1u8/563vpIkbZ8zzo44AIAw5ffyccEFF2jdunVNbrv++uvVq1cvTZs2rUnxQHD55UW99LeV3zgdAwAQ5vz+sktKSory8vKafCQlJalt27bKy8vz98PBj9qluLT63u95nbvlpVVq4OJzAICTxBlO0USbpDhdNjC7xZl31hVp1O8+1u8/2EgJAQC0GheWw3EqquvUb9YHPs0+8oP+unIY71ACgEjHheVwSlLiY/XJr0b5NLvzYFWA0wAAwg3lA83KTU/UZ//t/dovlmVDGABAWKF84ITap3o/T8vjH23huA8AQKtQPtCiRXeN9Drz2MJNgQ8CAAgblA+0qGtGkteZxz/aokM19aqua7AhEQAg1FE+4FXB7Iu9zvSd+b563fsep18HAHhF+YBXViuOKj16CnYAAE6E8gGfdExL8Glu58EqHaqpD3AaAEAoo3zAJ/NuGKYLemX6NPvR18UBTgMACGWUD/ike2aKnrtumJZO837ysbkfbbEhEQAgVFE+0Co5bRL1+s1ntTizcW+Flm89YFMiAECooXyg1YZ0Tvc6c/WzK3SgssaGNACAUEP5wEm5Z1xvrzNDHlioLtPna9u+ShsSAQBCBeUDJ+Wn552m7XPG+TR79bMrApwGABBKKB8IuL3lvPwCAPgPygdOyQ8G5zgdAQAQYigfOCW/v3KAT3PT/v5lgJMAAEIF5QOn7MNfjNB94/u0OPPaykLd9L+r9MySrTalAgAEK8oHTlm3dsm64dyuXufeW1+kh975WpWcfh0AIhrlA36z6K6RPs1tKeattwAQySgf8JuuGUnaPmecbh3dvcW5y574VHvKDtuUCgAQbCgf8LtfjDnd68wdr64JfBAAQFCifMARnxUcdDoCAMAhlA8ExPPXDfU6M/zBhTYkAQAEG8oHAmJ0r/ZeT79eXFGj3/xrAxegA4AIQ/lAQG196OIW739uaYGGPMAeEACIJJQPBFR0lKUFPz/f69zawlId4vwfABARKB8IuB7tU/TXG4a3OHPpE5+q36z3bUoEAHAS5QO2OL9nO68zHiNV1zXYkAYA4CTKB2wz/7Zzvc70vu89bdvHGVABIJxRPmCbvtluLZ8xusUZY6TRv1+swoNVNqUCANiN8gFbdXAneH0LriT9/LU1gQ8DAHAE5QOOeOQH/Vu8f+WOEnWZPl9z3v3apkQAALtQPuCIK4fl6pNfjdJzk1s+E+rTi7eq5FCtTakAAHagfMAxuemJuqB3e69z73y1x4Y0AAC7UD7gOG8Hod795lc6XMtbcAEgXFA+4DhfDkLtfd97+mTzPq0tLLUnFAAgYCgfCBrzvJwF9cfPfa5Ln/hUBzkGBABCGuUDQWNEz3Z6ctJgr3O7Sw/bkAYAECiUDwSVi/t18Doz/vGl6jJ9vmrrPTYkAgD4G+UDQWfmhD4+zV0yd2mAkwAAAiHG6QDAsa4/p6v656SptKpWP5m38oRzXxdVqPBglXLTE21MBwA4VZQPBKUhndv4NHfeI4skST8ckqPfXTEgkJEAAH7Cyy4Iasumj9agTmle5/6+6pvAhwEA+AXlA0EtOy1Bb95yjv58bcunYZekm19cZUMiAMCponwgJFzYp72+uv+iFmfe/apIazgJGQAEPcoHQkayK0ZbH7q4xZnLnvhU//3mOu2vrLEpFQCgtSgfCCnRUZbOOq1tizMvf7ZTQx9YqPW7y2xKBQBoDcoHQs4r/3Wmtjw41uvcuD8u1aMfbLQhEQCgNfxePmbPnq1hw4YpJSVFmZmZuuyyy7RxI08A8K+Y6CifCsgfP9qiL7YftCERAMBXfi8fixcv1pQpU7RixQotWLBA9fX1GjNmjA4dOuTvh0KEi4mO0rpZY7zOXfH0cp09+0M9sWiLDakAAN5YxhgTyAfYt2+fMjMztXjxYp1//vle58vLy+V2u1VWVqbU1NRARkMYWbJpn659/nOvc29PPUf9c9ICHwgAIkxrnr8DfsxHWdmRg/7S09Obvb+mpkbl5eVNPoDWOr9nO629z/tekEvmfqrKmnp9+U2pGjwB7d0AgBMI6J4PY4wuvfRSlZSU6JNPPml2ZtasWbr//vuPu509HzgZxhh1nfGOT7PXn9NFMyf0DXAiAIgMQbPnY+rUqfryyy/1yiuvnHBmxowZKisra/woLCwMZCSEOcuytPa+MUqN937Zohc+3c7bcQHAAQErH7feeqvefvttLVq0SDk5OSecc7lcSk1NbfIBnAp3YqxW3vM9/fpS73s1xv1xqarrGmxIBQA4yu/lwxijqVOn6o033tBHH32krl27+vshAK/iYqJ07VldtH3OOP1h4sAWZ3vd+57+tHirPcEAAPK+b7qVpkyZopdffln/+Mc/lJKSoqKiIkmS2+1WQkKCvx8O8OrSgR1VWlWnmW+vP+HM7He/Vk29R7dd0MPGZAAQmfx+wKllWc3e/sILL+i6667z+vm81RaBUl3XoF73vtfiTAd3vF64fpi6t0tWTDQnAAYAX7Xm+Tvg5/loLcoHAq3L9Pk+zW2fMy7ASQAgfATNu12AYLTqngvlToj1Otdl+nz968vd2ltebUMqAIgc7PlARCutqtXAXy/wOrfpgbGKi6GrA8CJsOcD8FFaYpxPL6/0vOddFR6ssiERAIQ/ygcgae1M76dmP++RRVq/u0xlh+tsSAQA4YuXXYBv1TV4dPOLq7Tw38U+za+850JlJLsCnAoAQgMvuwAnITY6Sn+ePEybHxyrs7u19To/9IGFKirjYFQAaC32fAAtWFNYqsue+NTr3NRR3XXXRafbkAgAghN7PgA/GZibpoLZF3udm7toi7pMn6+/fcGFEQHAG/Z8AD7aUlypCx9d7NPs5YM66uEf9lcsZ0kFECHY8wEEQPfMZG2fM07JLu+XRHpj9S71uPtdvbn6G9U3eGxIBwChgz0fwCnw9VTt/5x6rvrluAOcBgCcw7VdAJusLSzVVc8sV3Wd73s3/u+mszSsS3oAUwGA/SgfgI2MMbIsS9V1DfqfBZv0pyXbfPq8F64fpiGd2ygxNpor6AIIeZQPwGFlh+s04P4PfJ6fOaGPrju7iyzLCmAqAAgcygcQJIwx6jrjnVZ/3taHLlZ0FEUEQOigfABBqLquQb3ufa9Vn/P7KwYoMS5acTFRuqB3+wAlA4BTR/kAglhpVa1++/5GvfTZzlZ/7qwJfTS6V3t1apsYgGQAcPIoH0AIqalv0PAHPzzpq+UunzFaHdwJfk4FAK1D+QBC1I4Dh/SDp5Zrf2XNSX+NxLhofTlzDO+gAWArygcQBowxej1/l+76v7Wn/LXaJsXpkoHZumvM6Ury4QytANBalA8gDBljtLe8RmP/sEQlVSf3Ek1LRvfK1K8v7auU+Fglu2J4tw2AVqF8ABHCGKMtxZWa9vqXyt9Zautj98pK0ZDObXRR3yyd0z1DpVW1SkuMU5QlzlcCRCDKBxDhjDFauaNEP5238qQPZHVSB3e8urRN0jelVSo8eFiSdNnAbEVZllyx0dpfWaMV2w6oe2ay4mOilZ4UpwOHarS/slYDc9NUsP+QKqvrVV3foLp6jxLiopWaEKvTMpIVE2WptsGj2nqPiiuqlZ2WoJioKNXUN8hIykiK0+fbS3R6+2SlJsSqpKpOh2rqlZ0W35jPGGnl9hIN69pGUZYlS0dOLFdT71FmikuWZamiul77K2vkiolSm8Q41XuMPMbog/VFiomOUpeMJLkTYtUmMVbbD1Qp2pL6ZrsVHWVp9c4S9e6QqriYpsftHDhUK2OMkl0x2lJcqe6ZyTp4qE5xMZYykl2yJJnvZJQk8+0t//l30/uP3rJk037tKj2sHpnJymmToJjoKGWmuLSvokYF+w+pT3aqlm89oOT4GA3t3EZbiivVNSNZ6UmxWrBhr7pnJkuytK+iWjltElVRU68OqfGKibbU4DEyRkqIi1aDx6iuwaMdB6rUPtWl1ITYJt/X7QcOSZLiY6O1YMNeZSTHqUdmijJSjqxvT9lhdWmbpIS4aO0qOax6j1HntomK+rbwllfXKT42WmWH65SRFKcGY1R+uF7J8TFqaDCyrCNfuzkNHqOXP9+pxNhoXT64Y7Mlut7jUYPHaH9lrbK+XZ8xR37ndpUeVgd3gqKjLH1TUqVlWw+ofWq8vimpUp8OqRqYm6baBo9io6NkSVpdWKqMZJc6t02Ux3Pip2KPkSxL+rzgoNomxynbnaCEuGgZI23aW6GYaEsd0xIUFxOlKMtSlGXJGCOPObL9a+s9Onp9y73l1Tpc16ABOWm6b0KfEz7myaB8AGiRMUY7DlTpgfkbtPDfxU7HAeCA7XPG+fXrteb5myPPgAhkWZa6ZCTpz5OH+fw5R/+SqqyuV3FFtTburVBFdb2eXbJNh+satKes2i/ZOqUnqmf7ZFXXebSn7LC27jvyl/D5PdvpzNPSVVvv0ZurdynKsjQgx63PCg6qf45bOw5UKckVow27y5WaEKO4mChVVtertt6jhLgYjTq9nT4rOKgxfdqrrsGj+LhovfZFocb376CcNomKsqTDtR7V1DfomSXbNDA3TW2T47R40z5dNTRXaYlxMpI8HqOoKEsbdpepvLpegzqlyZKl+gaPNu6t0ICctMa1fLypWLltErV0y35df3YXVdY06PlPCyRJF/fL0uKN+zTi9HY6eKhWK7Yd1Pj+HdSlbZK+2l2mkqo6jeiR8Z/vv6TFm/apuLxGbZPjlJ4UpwE5R/6SfnvNbo3v30GJcd/+Rf/tX+xH/24/+ge89e0t//n3f+7P31mqA4dqdaCyRr07pGp36WH16+hWkitGzy0t0NXDO6lgf6VWbDuoUae3U4e0BGUku1RWVasPNuxVcUWNGjxG6Ulx+n+DOuqN/G80vn+22ibHKSbKUr3HqL7hyPeuwePRrpLDWrmjRJcP6ti4N8ayjnwfl209oPN6ZOjxj7ZoRM92Wrxpn7pnJmtC/2wdqq3XF9sP6uxubbVwQ7E8xujsbm2VEh+rg1W1qqnz6OChGiXHx6pz+pHtumFPhVyxUery7flxLFk60SuDb6/drX0VNZp8dhdFNzPkMUYffV2sjGSXDtXWa3jXdMVGHdlDdeBQrTbvrdCZp7VVUXm1/r7qm8bPmzgsVxnJLtUd3fNhSe9+VaSM5DgN7vTtHjTryNePOuZxrW/3ZHxdVKEFG/bqphHdFBdtSZalbw5WHfkZHZar2OgoecyRvUyWdWRPTnSUpc17K9U2OU4p8bHK31mizwsO6vLBHZv/BtiEPR8AAOCUteb5mxMBAAAAW1E+AACArSgfAADAVpQPAABgK8oHAACwFeUDAADYivIBAABsRfkAAAC2onwAAABbUT4AAICtKB8AAMBWlA8AAGArygcAALBVjNMBjnX0Irvl5eUOJwEAAL46+rx99Hm8JUFXPioqKiRJubm5DicBAACtVVFRIbfb3eKMZXypKDbyeDzavXu3UlJSZFmWX792eXm5cnNzVVhYqNTUVL9+7WAQ7uuTwn+NrC/0hfsaw319UvivMVDrM8aooqJC2dnZiopq+aiOoNvzERUVpZycnIA+Rmpqalj+QB0V7uuTwn+NrC/0hfsaw319UvivMRDr87bH4ygOOAUAALaifAAAAFtFVPlwuVyaOXOmXC6X01ECItzXJ4X/Gllf6Av3NYb7+qTwX2MwrC/oDjgFAADhLaL2fAAAAOdRPgAAgK0oHwAAwFaUDwAAYKuIKR9PPvmkunbtqvj4eA0ZMkSffPKJ05GaNXv2bA0bNkwpKSnKzMzUZZddpo0bNzaZue6662RZVpOPM888s8lMTU2Nbr31VmVkZCgpKUmXXHKJvvnmmyYzJSUl+vGPfyy32y23260f//jHKi0tDej6Zs2adVz2rKysxvuNMZo1a5ays7OVkJCgkSNHav369SGxNknq0qXLceuzLEtTpkyRFJrbbsmSJZowYYKys7NlWZbeeuutJvfbuc127typCRMmKCkpSRkZGbrttttUW1sbsPXV1dVp2rRp6tevn5KSkpSdna1rr71Wu3fvbvI1Ro4cedx2nThxYlCsz9saJXt/Lu3ehpKa/Z20LEu//e1vG2eCeRv68rwQcr+HJgK8+uqrJjY21jz77LNmw4YN5vbbbzdJSUlmx44dTkc7zkUXXWReeOEF89VXX5k1a9aYcePGmU6dOpnKysrGmcmTJ5vvf//7Zs+ePY0fBw4caPJ1brrpJtOxY0ezYMECk5+fb0aNGmUGDBhg6uvrG2e+//3vm7y8PLNs2TKzbNkyk5eXZ8aPHx/Q9c2cOdP07du3Sfbi4uLG++fMmWNSUlLM66+/btatW2euuuoq06FDB1NeXh70azPGmOLi4iZrW7BggZFkFi1aZIwJzW33zjvvmLvvvtu8/vrrRpJ58803m9xv1zarr683eXl5ZtSoUSY/P98sWLDAZGdnm6lTpwZsfaWlpebCCy80r732mvn666/N8uXLzRlnnGGGDBnS5GuMGDHC3HjjjU22a2lpaZMZp9bnbY3G2Pdz6cQ2NMY0WdeePXvM888/byzLMlu3bm2cCeZt6MvzQqj9HkZE+Rg+fLi56aabmtzWq1cvM336dIcS+a64uNhIMosXL268bfLkyebSSy894eeUlpaa2NhY8+qrrzbetmvXLhMVFWXee+89Y4wxGzZsMJLMihUrGmeWL19uJJmvv/7a/wv51syZM82AAQOavc/j8ZisrCwzZ86cxtuqq6uN2+02Tz/9tDEmuNfWnNtvv91069bNeDweY0xobztjzHH/Y7dzm73zzjsmKirK7Nq1q3HmlVdeMS6Xy5SVlQVkfc35/PPPjaQmf7yMGDHC3H777Sf8nGBZnzHNr9Gun8tg2YaXXnqpGT16dJPbQmkbHvu8EIq/h2H/skttba1WrVqlMWPGNLl9zJgxWrZsmUOpfFdWViZJSk9Pb3L7xx9/rMzMTPXs2VM33nijiouLG+9btWqV6urqmqw5OztbeXl5jWtevny53G63zjjjjMaZM888U263O+Dfl82bNys7O1tdu3bVxIkTtW3bNklSQUGBioqKmuR2uVwaMWJEY6ZgX9t31dbW6sUXX9QNN9zQ5CKJobztjmXnNlu+fLny8vKUnZ3dOHPRRReppqZGq1atCug6v6usrEyWZSktLa3J7S+99JIyMjLUt29f3XXXXY1X6JZCY312/Fw6vUZJ2rt3r+bPn6+f/OQnx90XKtvw2OeFUPw9DLoLy/nb/v371dDQoPbt2ze5vX379ioqKnIolW+MMbrzzjt17rnnKi8vr/H2sWPH6oorrlDnzp1VUFCge++9V6NHj9aqVavkcrlUVFSkuLg4tWnTpsnX++6ai4qKlJmZedxjZmZmBvT7csYZZ+ivf/2revbsqb179+qBBx7Q2WefrfXr1zc+bnPbaseOHY25g3Vtx3rrrbdUWlqq6667rvG2UN52zbFzmxUVFR33OG3atFFcXJxt666urtb06dN1zTXXNLkg16RJk9S1a1dlZWXpq6++0owZM7R27VotWLCgMXswr8+un8tg2Ibz5s1TSkqKLr/88ia3h8o2bO55IRR/D8O+fBz13b88pSMb8Njbgs3UqVP15ZdfaunSpU1uv+qqqxr/Oy8vT0OHDlXnzp01f/78436hvuvYNTe3/kB/X8aOHdv43/369dNZZ52lbt26ad68eY0HuJ3MtgqGtR3rueee09ixY5v8hRDK264ldm0zJ9ddV1eniRMnyuPx6Mknn2xy34033tj433l5eerRo4eGDh2q/Px8DR48WFJwr8/On0unf3aff/55TZo0SfHx8U1uD5VteKLnheYeO5h/D8P+ZZeMjAxFR0cf18iKi4uPa2/B5NZbb9Xbb7+tRYsWKScnp8XZDh06qHPnztq8ebMkKSsrS7W1tSopKWky9901Z2Vlae/evcd9rX379tn6fUlKSlK/fv20efPmxne9tLStQmVtO3bs0MKFC/XTn/60xblQ3nZHs0j2bLOsrKzjHqekpER1dXUBX3ddXZ2uvPJKFRQUaMGCBV4vQz548GDFxsY22a7BvL5jBern0uk1fvLJJ9q4caPX30spOLfhiZ4XQvL30OejQ0LY8OHDzc0339zktt69ewflAacej8dMmTLFZGdnm02bNvn0Ofv37zcul8vMmzfPGPOfA4tee+21xpndu3c3e2DRZ5991jizYsUK2w/KrK6uNh07djT3339/40FTDz/8cOP9NTU1zR40FexrmzlzpsnKyjJ1dXUtzoXattMJDji1Y5sdPdBt9+7djTOvvvpqwA9WrK2tNZdddpnp27dvk3dmtWTdunVNDggMlvUZ49sBmYH6uXRqGx41efLk496pdCLBtA29PS+E4u9hRJSPo2+1fe6558yGDRvMHXfcYZKSksz27dudjnacm2++2bjdbvPxxx83ectXVVWVMcaYiooK84tf/MIsW7bMFBQUmEWLFpmzzjrLdOzY8bi3VOXk5JiFCxea/Px8M3r06GbfUtW/f3+zfPlys3z5ctOvX7+Avx31F7/4hfn444/Ntm3bzIoVK8z48eNNSkpK47aYM2eOcbvd5o033jDr1q0zV199dbNvFwvGtR3V0NBgOnXqZKZNm9bk9lDddhUVFWb16tVm9erVRpJ59NFHzerVqxvf7WHXNjv6Fr8LLrjA5Ofnm4ULF5qcnJxTfhtjS+urq6szl1xyicnJyTFr1qxp8jtZU1NjjDFmy5Yt5v777zdffPGFKSgoMPPnzze9evUygwYNCor1eVujnT+XTmzDo8rKykxiYqJ56qmnjvv8YN+G3p4XjAm938OIKB/GGPPEE0+Yzp07m7i4ODN48OAmb10NJpKa/XjhhReMMcZUVVWZMWPGmHbt2pnY2FjTqVMnM3nyZLNz584mX+fw4cNm6tSpJj093SQkJJjx48cfN3PgwAEzadIkk5KSYlJSUsykSZNMSUlJQNd39L3nsbGxJjs721x++eVm/fr1jfd7PJ7GvQYul8ucf/75Zt26dSGxtqPef/99I8ls3Lixye2huu0WLVrU7M/k5MmTjTH2brMdO3aYcePGmYSEBJOenm6mTp1qqqurA7a+goKCE/5OHj13y86dO835559v0tPTTVxcnOnWrZu57bbbjjtPhlPr87ZGu38u7d6GR/3pT38yCQkJx527w5jg34benheMCb3fQ+vbhQEAANgi7A84BQAAwYXyAQAAbEX5AAAAtqJ8AAAAW1E+AACArSgfAADAVpQPAABgK8oHAACwFeUDAADYivIBAABsRfkAAAC2onwAAABb/X9Jxyid5u+TjAAAAABJRU5ErkJggg==",
       "text/plain": [
        "<Figure size 640x480 with 1 Axes>"
       ]
@@ -622,12 +415,12 @@
     {
      "data": {
       "application/vnd.jupyter.widget-view+json": {
-       "model_id": "ade4ed764037480d8fef15afc4790f83",
+       "model_id": "2e817377c9014d4a88e3d6ed670f8bad",
        "version_major": 2,
        "version_minor": 0
       },
       "text/plain": [
-       "VBox(children=(Label(value='10.185 MB of 10.185 MB uploaded\\r'), FloatProgress(value=1.0, max=1.0)))"
+       "VBox(children=(Label(value='1.119 MB of 3.060 MB uploaded\\r'), FloatProgress(value=0.3655914112524758, max=1.0…"
       ]
      },
      "metadata": {},
@@ -641,59 +434,38 @@
        "    .wandb-row { display: flex; flex-direction: row; flex-wrap: wrap; justify-content: flex-start; width: 100% }\n",
        "    .wandb-col { display: flex; flex-direction: column; flex-basis: 100%; flex: 1; padding: 10px; }\n",
        "    </style>\n",
-       "<div class=\"wandb-row\"><div class=\"wandb-col\"><h3>Run history:</h3><br/><table class=\"wandb\"><tr><td>MSE_on_fixed_grid</td><td>█▁▁▁▁▁▁▁▁▁▁▁▁▁▁▁▁▁▁▁▁▁▁▁▁▁▁▁▁▁▁▁▁▁▁▁▁▁▁▁</td></tr><tr><td>batch_within_epoch</td><td>▁▁▁▁▂▂▂▂▂▂▃▃▃▃▄▄▄▄▄▅▅▅▅▅▅▅▅▆▆▆▆▇▇▇▇▇████</td></tr><tr><td>epoch</td><td>▁▁▁▁▁▁▁▁▁▁▁▁▁▁▁▁▁▁▁▁▁▁▁▁▁▁▁▁▁▁▁▁▁▁▁▁▁▁▁▁</td></tr><tr><td>loss</td><td>█▆▄▄▃▂▂▂▁▁▁▁▁▁▁▁▁▁▁▁▁▁▁▁▁▁▁▁▁▁▁▁▁▁▁▁▁▁▁▁</td></tr></table><br/></div><div class=\"wandb-col\"><h3>Run summary:</h3><br/><table class=\"wandb\"><tr><td>MSE_on_fixed_grid</td><td>0.14746</td></tr><tr><td>batch_within_epoch</td><td>40000</td></tr><tr><td>epoch</td><td>1</td></tr><tr><td>loss</td><td>1.00427</td></tr></table><br/></div></div>"
-      ],
-      "text/plain": [
-       "<IPython.core.display.HTML object>"
-      ]
-     },
-     "metadata": {},
-     "output_type": "display_data"
-    },
-    {
-     "data": {
-      "text/html": [
-       " View run <strong style=\"color:#cdcd00\">fallen-plasma-25</strong> at: <a href='https://wandb.ai/nld/inr_edu_24/runs/2o1pz01o' target=\"_blank\">https://wandb.ai/nld/inr_edu_24/runs/2o1pz01o</a><br/> View project at: <a href='https://wandb.ai/nld/inr_edu_24' target=\"_blank\">https://wandb.ai/nld/inr_edu_24</a><br/>Synced 5 W&B file(s), 0 media file(s), 2 artifact file(s) and 100 other file(s)"
-      ],
-      "text/plain": [
-       "<IPython.core.display.HTML object>"
-      ]
-     },
-     "metadata": {},
-     "output_type": "display_data"
-    },
-    {
-     "data": {
-      "text/html": [
-       "Find logs at: <code>./wandb/run-20241107_191530-2o1pz01o/logs</code>"
-      ],
-      "text/plain": [
-       "<IPython.core.display.HTML object>"
-      ]
-     },
-     "metadata": {},
-     "output_type": "display_data"
-=======
-      "Loss at step 400 is 10.028746604919434.\n",
-      "Loss at step 800 is 8.72846508026123.\n",
-      "Loss at step 1200 is 7.657474040985107.\n",
-      "Loss at step 1600 is 6.704366683959961.\n",
-      "Loss at step 2000 is 5.977194309234619.\n"
-=======
-      "Loss at step 400 is 10.019244194030762.\n",
-      "Loss at step 800 is 1.0743690729141235.\n",
-      "Loss at step 1200 is 0.7970152497291565.\n",
-      "Loss at step 1600 is 0.7304749488830566.\n",
-      "Loss at step 2000 is 0.6498816609382629.\n",
-      "Loss at step 2400 is 0.5647860169410706.\n",
-      "Loss at step 2800 is 0.5139467120170593.\n",
-      "Loss at step 3200 is 0.4884593188762665.\n",
-      "Loss at step 3600 is 0.4328891336917877.\n",
-      "Loss at step 4000 is 0.42655450105667114.\n",
-      "Loss at step 4400 is 0.37895312905311584.\n"
->>>>>>> 75ec8a34
-     ]
->>>>>>> origin/maxwell_complex_wire
+       "<div class=\"wandb-row\"><div class=\"wandb-col\"><h3>Run history:</h3><br/><table class=\"wandb\"><tr><td>MSE_on_fixed_grid</td><td>█▇▆▆▅▄▃▃▃▂▂▂▂▁▁▁▁▁▁▁▁▁▁▁▁▁▁▁▁▁▁▁▁▁▁▁▁▁▁▁</td></tr><tr><td>batch_within_epoch</td><td>▁▁▁▁▂▂▂▂▂▂▃▃▃▃▃▃▄▄▄▄▄▅▅▅▅▆▆▆▆▆▇▇▇▇▇█████</td></tr><tr><td>epoch</td><td>▁▁▁▁▁▁▁▁▁▁▁▁▁▁▁▁▁▁▁▁▁▁▁▁▁▁▁▁▁▁▁▁▁▁▁▁▁▁▁▁</td></tr><tr><td>loss</td><td>█▇▇▇▆▅▅▄▄▄▃▂▂▂▂▁▁▁▁▁▁▁▁▁▁▁▁▁▁▁▁▁▁▁▁▁▁▁▁▁</td></tr></table><br/></div><div class=\"wandb-col\"><h3>Run summary:</h3><br/><table class=\"wandb\"><tr><td>MSE_on_fixed_grid</td><td>0.14715</td></tr><tr><td>batch_within_epoch</td><td>20000</td></tr><tr><td>epoch</td><td>1</td></tr><tr><td>loss</td><td>1.00011</td></tr></table><br/></div></div>"
+      ],
+      "text/plain": [
+       "<IPython.core.display.HTML object>"
+      ]
+     },
+     "metadata": {},
+     "output_type": "display_data"
+    },
+    {
+     "data": {
+      "text/html": [
+       " View run <strong style=\"color:#cdcd00\">twilight-monkey-32</strong> at: <a href='https://wandb.ai/nld/inr_edu_24/runs/sql8s1vt' target=\"_blank\">https://wandb.ai/nld/inr_edu_24/runs/sql8s1vt</a><br/> View project at: <a href='https://wandb.ai/nld/inr_edu_24' target=\"_blank\">https://wandb.ai/nld/inr_edu_24</a><br/>Synced 5 W&B file(s), 0 media file(s), 2 artifact file(s) and 50 other file(s)"
+      ],
+      "text/plain": [
+       "<IPython.core.display.HTML object>"
+      ]
+     },
+     "metadata": {},
+     "output_type": "display_data"
+    },
+    {
+     "data": {
+      "text/html": [
+       "Find logs at: <code>./wandb/run-20241127_145723-sql8s1vt/logs</code>"
+      ],
+      "text/plain": [
+       "<IPython.core.display.HTML object>"
+      ]
+     },
+     "metadata": {},
+     "output_type": "display_data"
     }
    ],
    "source": [
@@ -709,38 +481,21 @@
   {
    "cell_type": "code",
    "execution_count": null,
+   "metadata": {},
+   "outputs": [],
+   "source": []
+  },
+  {
+   "cell_type": "code",
+   "execution_count": null,
    "metadata": {
     "ExecuteTime": {
-     "start_time": "2024-11-27T12:16:21.165315342Z"
-    }
+     "start_time": "2024-11-27T12:16:21.166070260Z"
+    },
+    "collapsed": false
    },
    "outputs": [],
-   "source": [
-    "from common_dl_utils._internal_utils import signature_to_var_keyword\n",
-    "\n",
-    "from model_components.inr_modules import MLPINR\n",
-    "\n",
-    "wrapped = signature_to_var_keyword(MLPINR.from_config)"
-   ]
-  },
-  {
-   "cell_type": "code",
-   "execution_count": null,
-   "metadata": {},
-   "outputs": [],
    "source": []
-  },
-  {
-   "cell_type": "code",
-   "execution_count": null,
-   "outputs": [],
-   "source": [],
-   "metadata": {
-    "collapsed": false,
-    "ExecuteTime": {
-     "start_time": "2024-11-27T12:16:21.166070260Z"
-    }
-   }
   }
  ],
  "metadata": {
