{
 "cells": [
  {
   "cell_type": "markdown",
   "metadata": {},
   "source": [
    "# Example of training an INR locally\n",
    "This notebook provides an example of how to create an INR and train it locally using the tools in this repo."
   ]
  },
  {
   "cell_type": "code",
<<<<<<< HEAD
   "execution_count": 1,
   "metadata": {},
   "outputs": [
    {
     "name": "stderr",
     "output_type": "stream",
     "text": [
      "\u001b[34m\u001b[1mwandb\u001b[0m: Using wandb-core as the SDK backend. Please refer to https://wandb.me/wandb-core for more information.\n",
      "\u001b[34m\u001b[1mwandb\u001b[0m: Currently logged in as: \u001b[33mabdtab\u001b[0m (\u001b[33mabdtab-tue\u001b[0m). Use \u001b[1m`wandb login --relogin`\u001b[0m to force relogin\n"
     ]
=======
   "execution_count": 2,
   "metadata": {
    "ExecuteTime": {
     "end_time": "2025-01-06T14:55:22.968569596Z",
     "start_time": "2025-01-06T14:55:22.925237450Z"
>>>>>>> 2aa0113f
    }
   },
   "outputs": [],
   "source": [
    "import pdb\n",
    "import traceback\n",
    "\n",
    "import jax\n",
    "from jax import numpy as jnp\n",
    "import optax\n",
    "import wandb\n",
    "\n",
    "from common_dl_utils.config_creation import Config\n",
    "import common_jax_utils as cju\n",
    "\n",
    "wandb.login()\n",
    "\n",
    "key = jax.random.PRNGKey(12398)\n",
    "key_gen = cju.key_generator(key)"
   ]
  },
  {
   "cell_type": "code",
   "execution_count": 2,
   "metadata": {
    "ExecuteTime": {
     "end_time": "2025-01-06T14:55:23.553170506Z",
     "start_time": "2025-01-06T14:55:23.447043302Z"
    }
   },
   "outputs": [],
   "source": []
  },
  {
   "cell_type": "markdown",
   "metadata": {},
   "source": [
    "We want to train a single INR on `example_data/parrot.png`. We'll use the `CombinedINR` clas from `model_components.inr_modules` together with the `SirenLayer` and `GaussianINRLayer` from `model_components.inr_layers` for the model, and we'll train it using the tools from `inr_utils`.\n",
    "\n",
    "To do all of this, basically we only need to create a config. We'll use the `common_dl_utils.config_creation.Config` class for this, but this is basically just a dictionary that allows for attribute access-like acces of its elements (so we can do `config.model_type = \"CombinedINR\"` instead of `config[\"model_type\"] = \"CombinedINR\"`). You can also just use a dictionary instead.\n",
    "\n",
    "Then we'll use the tools from `common_jax_utils` to first get a model from this config so we can inspect it, and then just run the experiment specified by the config.\n",
    "\n",
    "Doing this in a config instead of hard coded might seem like extra work, but consider this:\n",
    "1. you can serialize this config as a json file or a yaml file to later get the same model and experimental settings back \n",
    "   so when you are experimenting with different architectures, if you just store the configs you've used, you can easily recreate previous results\n",
    "2. when we get to running hyper parameter sweeps, you can easily get these configs (with a pick for the varying hyper parameters) from wandb\n",
    "   and then run an experiment specified by that config on any machine you want, e.g. on Snellius"
   ]
  },
  {
   "cell_type": "code",
   "execution_count": 3,
   "metadata": {
    "ExecuteTime": {
     "end_time": "2025-01-06T14:55:24.410408058Z",
     "start_time": "2025-01-06T14:55:24.393999841Z"
    }
   },
   "outputs": [],
   "source": [
    "config = Config()\n",
    "\n",
    "# first we specify what the model should look like\n",
    "config.architecture = './model_components'  # module containing all relevant classes for architectures\n",
    "# NB if the classes relevant for creating the model are spread over multiple modules, this is no problem\n",
    "# let config.architecture be the module that contains the \"main\" model class, and for all other components just specify the module\n",
    "# or specify the other modules as default modules to the tools in common_jax_utils.run_utils\n",
    "config.model_type = 'inr_modules.CombinedINR'\n",
    "\n",
    "config.model_config = Config()\n",
    "config.model_config.in_size = 1\n",
    "config.model_config.out_size = 1\n",
    "config.model_config.terms = [  # CombinedINR uses multiple MLPs and returns the sum of their outputs. These 'terms' are the MLPs\n",
<<<<<<< HEAD
    "    # ('inr_modules.MLPINR.new_from_config',{\n",
    "    #     'hidden_size': 256,\n",
    "    #     'num_layers': 5,\n",
    "    #     'layer_type': 'inr_layers.SirenLayer',\n",
    "    #     'num_splits': 1,\n",
    "    #     'use_complex': False,\n",
    "    #     'activation_kwargs': {'w0': 30.},\n",
    "    #     'initialization_scheme':'initialization_schemes.siren_scheme',\n",
    "    #     'positional_encoding_layer': ('inr_layers.ClassicalPositionalEncoding.from_config', {'num_frequencies': 10}),\n",
    "    # }),\n",
=======
    "    ('inr_modules.MLPINR.from_config',{\n",
    "        'hidden_size': 256,\n",
    "        'num_layers': 5,\n",
    "        'layer_type': 'inr_layers.SirenLayer',\n",
    "        'num_splits': 3,\n",
    "        'activation_kwargs': {'w0':12.},#{'inverse_scale': 5.},\n",
    "        'initialization_scheme':'initialization_schemes.siren_scheme',\n",
    "        'initialization_scheme_kwargs': {'w0': 12.},\n",
    "        'positional_encoding_layer': ('state_test_objects.py', 'CountingIdentity'),\n",
    "    }),\n",
>>>>>>> 2aa0113f
    "    # ('inr_modules.MLPINR.from_config',{\n",
    "    #     'hidden_size': 1024,\n",
    "    #     'num_layers': 2,\n",
    "    #     'num_splits': 1,\n",
    "    #     'layer_type': 'inr_layers.GaussianINRLayer',\n",
    "    #     'use_complex': False,\n",
    "    #     'activation_kwargs': {'inverse_scale': 1},\n",
    "    # })\n",
    "    ('inr_modules.MLPINR.new_from_config',{\n",
    "        'hidden_size': 256,\n",
    "        'num_layers': 5,\n",
    "        'layer_type': 'inr_layers.FinerLayer',\n",
    "        'num_splits': 1,\n",
    "        'use_complex': False,\n",
    "        'activation_kwargs': {'w0': 30},\n",
    "        'initialization_scheme':'initialization_schemes.finer_scheme',\n",
    "        'initialization_scheme_kwargs':{'bias_k' : 10}\n",
    "        # 'initialization_scheme_k' : {'k': 20}\n",
    "        #'positional_encoding_layer': ('inr_layers.ClassicalPositionalEncoding.from_config', {'num_frequencies': 10}),\n",
    "    })\n",
    "]\n",
    "\n",
    "# next, we set up the training loop, including the 'target_function' that we want to mimic\n",
    "config.trainer_module = './inr_utils/'  # similarly to config.architecture above, here we just specify in what module to look for objects by default\n",
    "config.trainer_type = 'training.train_inr'\n",
    "config.loss_evaluator = 'losses.PointWiseLossEvaluator'\n",
    "config.target_function = 'images.ContinuousImage'\n",
    "config.target_function_config = {\n",
    "    'image': './example_data/parrot.png',\n",
    "    'scale_to_01': True,\n",
    "    'interpolation_method': 'images.make_piece_wise_constant_interpolation'\n",
    "}\n",
    "config.loss_function = 'losses.scaled_mse_loss'\n",
    "config.state_update_function = ('state_test_objects.py', 'counter_updater')\n",
    "config.sampler = ('sampling.GridSubsetSampler',{  # samples coordinates in a fixed grid, that should in this case coincide with the pixel locations in the image\n",
    "    'size': [2040, 1356],\n",
    "    'batch_size': 2000,\n",
    "    'allow_duplicates': False,\n",
    "})\n",
    "\n",
    "config.optimizer = 'adam'  # we'll have to add optax to the additional default modules later\n",
    "config.optimizer_config = {\n",
    "    'learning_rate': 1.5e-4\n",
    "}\n",
    "config.steps = 20000 #changed from 40000\n",
    "config.use_wandb = True\n",
    "\n",
    "# now we want some extra things, like logging, to happen during training\n",
    "# the inr_utils.training.train_inr function allows for this through callbacks.\n",
    "# The callbacks we want to use can be found in inr_utils.callbacks\n",
    "config.after_step_callback = 'callbacks.ComposedCallback'\n",
    "config.after_step_callback_config = {\n",
    "    'callbacks':[\n",
    "        ('callbacks.print_loss', {'after_every':400}),  # only print the loss every 400th step\n",
    "        'callbacks.report_loss',  # but log the loss to wandb after every step\n",
    "        ('callbacks.MetricCollectingCallback', # this thing will help us collect metrics and log images to wandb\n",
    "            {'metric_collector':'metrics.MetricCollector'}\n",
    "        ),\n",
    "        'callbacks.raise_error_on_nan'  # stop training if the loss becomes NaN\n",
    "    ],\n",
    "    'show_logs': False\n",
    "}\n",
    "\n",
    "config.after_training_callback = ('state_test_objects.py', 'after_training_callback')\n",
    "\n",
    "config.metric_collector_config = {  # the metrics for MetricCollectingCallback / metrics.MetricCollector\n",
    "    'metrics':[\n",
    "        ('metrics.PlotOnGrid2D', {'grid': 256, 'batch_size':8*256, 'frequency':'every_n_batches'}),  \n",
    "        # ^ plots the image on this fixed grid so we can visually inspect the inr on wandb\n",
    "        ('metrics.MSEOnFixedGrid', {'grid': [2040, 1356], 'batch_size':2040, 'frequency': 'every_n_batches'})\n",
    "        # ^ compute the MSE with the actual image pixels\n",
    "    ],\n",
    "    'batch_frequency': 400,  # compute all of these metrics every 400 batches\n",
    "    'epoch_frequency': 1  # not actually used\n",
    "}\n",
    "\n",
    "#config.after_training_callback = None  # don't care for one now, but you could have this e.g. store some nice loss plots if you're not using wandb \n",
    "config.optimizer_state = None  # we're starting from scratch"
   ]
  },
  {
   "cell_type": "code",
   "execution_count": 3,
   "metadata": {},
   "outputs": [],
   "source": [
    "# let's first see if we get the correct model\n",
    "try:\n",
    "    inr = cju.run_utils.get_model_from_config_and_key(\n",
    "        prng_key=next(key_gen),\n",
    "        config=config,\n",
    "        model_sub_config_name_base='model',\n",
    "        add_model_module_to_architecture_default_module=False, # since the model is already in the default module specified by 'architecture',\n",
    "    )\n",
    "except Exception as e:\n",
    "    traceback.print_exc()\n",
    "    print(e)\n",
    "    print('\\n')\n",
    "    pdb.post_mortem()"
   ]
  },
  {
   "cell_type": "code",
   "execution_count": 4,
   "metadata": {
    "ExecuteTime": {
     "end_time": "2024-11-27T13:11:48.290828912Z",
     "start_time": "2024-11-27T13:11:48.207796154Z"
    }
   },
   "outputs": [
    {
     "data": {
      "text/plain": [
       "CombinedINR(\n",
       "  terms=(\n",
       "    MLPINR(\n",
<<<<<<< HEAD
       "      input_layer=FinerLayer(\n",
       "        weights=f32[256,2],\n",
       "        biases=f32[256],\n",
       "        activation_kwargs={'w0': 30}\n",
       "      ),\n",
       "      hidden_layers=[\n",
       "        FinerLayer(\n",
       "          weights=f32[256,256],\n",
       "          biases=f32[256],\n",
       "          activation_kwargs={'w0': 30}\n",
=======
       "      layers=(\n",
       "        CountingIdentity(\n",
       "          _embedding_matrix=i32[],\n",
       "          state_index=StateIndex(\n",
       "            marker=<object object at 0x7aa0d7213240>,\n",
       "            init=i32[]\n",
       "          )\n",
       "        ),\n",
       "        SirenLayer(\n",
       "          weights=f32[256,2],\n",
       "          biases=f32[256],\n",
       "          activation_kwargs={'w0': 12.0}\n",
>>>>>>> 2aa0113f
       "        ),\n",
       "        FinerLayer(\n",
       "          weights=f32[256,256],\n",
       "          biases=f32[256],\n",
<<<<<<< HEAD
       "          activation_kwargs={'w0': 30}\n",
=======
       "          activation_kwargs={'w0': 12.0}\n",
>>>>>>> 2aa0113f
       "        ),\n",
       "        FinerLayer(\n",
       "          weights=f32[256,256],\n",
       "          biases=f32[256],\n",
<<<<<<< HEAD
       "          activation_kwargs={'w0': 30}\n",
       "        )\n",
       "      ],\n",
       "      output_layer=Linear(\n",
       "        weights=f32[3,256],\n",
       "        biases=f32[3],\n",
       "        activation_kwargs={}\n",
       "      ),\n",
       "      post_processor=<function real_part>\n",
=======
       "          activation_kwargs={'w0': 12.0}\n",
       "        ),\n",
       "        Linear(weights=f32[3,256], biases=f32[3], activation_kwargs={})\n",
       "      )\n",
>>>>>>> 2aa0113f
       "    ),\n",
       "  ),\n",
       "  post_processor=<function real_part>\n",
       ")"
      ]
     },
     "execution_count": 4,
     "metadata": {},
     "output_type": "execute_result"
    }
   ],
   "source": [
    "inr"
   ]
  },
  {
   "cell_type": "code",
   "execution_count": 5,
   "metadata": {},
<<<<<<< HEAD
   "outputs": [
    {
     "data": {
      "text/plain": [
       "Array([ 0.57103825,  0.40486848, -0.55767703], dtype=float32)"
      ]
     },
     "execution_count": 5,
     "metadata": {},
     "output_type": "execute_result"
    }
   ],
=======
   "outputs": [],
>>>>>>> 2aa0113f
   "source": [
    "# check that it works properly\n",
    "try:\n",
    "    inr(jnp.zeros(2))\n",
    "except Exception as e:\n",
    "    traceback.print_exc()\n",
    "    print(e)\n",
    "    print('\\n')\n",
    "    pdb.post_mortem()"
   ]
  },
  {
   "cell_type": "code",
   "execution_count": 6,
   "metadata": {},
   "outputs": [],
   "source": [
    "# next we get the experiment from the config using common_jax_utils.run_utils.get_experiment_from_config_and_key\n",
    "experiment = cju.run_utils.get_experiment_from_config_and_key(\n",
    "    prng_key=next(key_gen),\n",
    "    config=config,\n",
    "    model_kwarg_in_trainer='inr',\n",
    "    model_sub_config_name_base='model',  # so it looks for \"model_config\" in config\n",
    "    trainer_default_module_key='trainer_module',  # so it knows to get the module specified by config.trainer_module\n",
    "    additional_trainer_default_modules=[optax],  # remember the don't forget to add optax to the default modules? This is that \n",
    "    add_model_module_to_architecture_default_module=False,\n",
    "    initialize=False  # don't run the experiment yet, we want to use wandb\n",
    ")"
   ]
  },
  {
   "cell_type": "code",
   "execution_count": 7,
   "metadata": {},
   "outputs": [
    {
     "data": {
      "text/plain": [
       "PostponedInitialization(cls=train_inr, kwargs={'loss_evaluator': PostponedInitialization(cls=PointWiseLossEvaluator, kwargs={'target_function': PostponedInitialization(cls=ContinuousImage, kwargs={'image': './example_data/parrot.png', 'scale_to_01': True, 'interpolation_method': <function make_piece_wise_constant_interpolation at 0x7aa0b97130a0>}, missing_args=[]), 'loss_function': <function scaled_mse_loss at 0x7aa0b971c670>, 'state_update_function': <function counter_updater at 0x7aa0b971f520>}, missing_args=[]), 'sampler': PostponedInitialization(cls=GridSubsetSampler, kwargs={'size': [2040, 1356], 'batch_size': 2000, 'allow_duplicates': False, 'min': 0.0, 'max': 1.0, 'num_dimensions': None, 'indexing': 'ij'}, missing_args=[]), 'optimizer': PostponedInitialization(cls=adam, kwargs={'learning_rate': 0.00015, 'b1': 0.9, 'b2': 0.999, 'eps': 1e-08, 'eps_root': 0.0, 'mu_dtype': None, 'nesterov': False}, missing_args=[]), 'steps': 20000, 'use_wandb': True, 'after_step_callback': PostponedInitialization(cls=ComposedCallback, kwargs={'callbacks': [functools.partial(<function print_loss at 0x7aa0b971cca0>, after_every=400), <function report_loss at 0x7aa0b971d900>, PostponedInitialization(cls=MetricCollectingCallback, kwargs={'metric_collector': PostponedInitialization(cls=MetricCollector, kwargs={'metrics': [PostponedInitialization(cls=PlotOnGrid2D, kwargs={'grid': 256, 'batch_size': 2048, 'frequency': 'every_n_batches', 'use_wandb': True}, missing_args=[]), PostponedInitialization(cls=MSEOnFixedGrid, kwargs={'grid': [2040, 1356], 'batch_size': 2040, 'frequency': 'every_n_batches', 'num_dims': None, 'target_function': PostponedInitialization(cls=ContinuousImage, kwargs={'image': './example_data/parrot.png', 'scale_to_01': True, 'interpolation_method': <function make_piece_wise_constant_interpolation at 0x7aa0b97130a0>}, missing_args=[])}, missing_args=[])], 'batch_frequency': 400, 'epoch_frequency': 1}, missing_args=[])}, missing_args=[]), <function raise_error_on_nan at 0x7aa0b971dab0>], 'show_logs': False, 'use_wandb': True, 'display_func': <function pprint at 0x7aa11de09120>}, missing_args=[]), 'after_training_callback': <function after_training_callback at 0x7aa0b971f250>, 'optimizer_state': None, 'state_initialization_function': <function initialize_state at 0x7aa0b971de10>, 'state': None, 'inr': PostponedInitialization(cls=CombinedINR, kwargs={'terms': [PostponedInitialization(cls=from_config, kwargs={'hidden_size': 256, 'num_layers': 5, 'layer_type': <class 'model_components.inr_layers.SirenLayer'>, 'activation_kwargs': {'w0': 12.0}, 'initialization_scheme': <function siren_scheme at 0x7aa0d59d1b40>, 'initialization_scheme_kwargs': {'w0': 12.0}, 'positional_encoding_layer': PostponedInitialization(cls=CountingIdentity, kwargs={}, missing_args=[]), 'num_splits': 3, 'post_processor': None, 'in_size': 2, 'out_size': 3, 'key': Array([4177750840, 1613599438], dtype=uint32)}, missing_args=[])], 'post_processor': <function real_part at 0x7aa0d592b130>}, missing_args=[]), 'key': Array([ 793826064, 3381256178], dtype=uint32)}, missing_args=[])"
      ]
     },
     "execution_count": 7,
     "metadata": {},
     "output_type": "execute_result"
    }
   ],
   "source": [
    "experiment"
   ]
  },
  {
   "cell_type": "code",
   "execution_count": 8,
   "metadata": {},
   "outputs": [
    {
     "data": {
      "text/html": [
       "Tracking run with wandb version 0.18.5"
      ],
      "text/plain": [
       "<IPython.core.display.HTML object>"
      ]
     },
     "metadata": {},
     "output_type": "display_data"
    },
    {
     "data": {
      "text/html": [
<<<<<<< HEAD
       "Run data is saved locally in <code>/home/abdtab/INR_BEP/wandb/run-20241213_153140-92931qke</code>"
=======
       "Run data is saved locally in <code>/home/simon/Documents/INR_BEP/wandb/run-20250103_192213-fpkgzkuc</code>"
>>>>>>> 2aa0113f
      ],
      "text/plain": [
       "<IPython.core.display.HTML object>"
      ]
     },
     "metadata": {},
     "output_type": "display_data"
    },
    {
     "data": {
      "text/html": [
<<<<<<< HEAD
       "Syncing run <strong><a href='https://wandb.ai/abdtab-tue/inr_edu_24/runs/92931qke' target=\"_blank\">daily-donkey-25</a></strong> to <a href='https://wandb.ai/abdtab-tue/inr_edu_24' target=\"_blank\">Weights & Biases</a> (<a href='https://wandb.me/run' target=\"_blank\">docs</a>)<br/>"
=======
       "Syncing run <strong><a href='https://wandb.ai/nld/inr_edu_24/runs/fpkgzkuc' target=\"_blank\">light-vortex-96</a></strong> to <a href='https://wandb.ai/nld/inr_edu_24' target=\"_blank\">Weights & Biases</a> (<a href='https://wandb.me/run' target=\"_blank\">docs</a>)<br/>"
>>>>>>> 2aa0113f
      ],
      "text/plain": [
       "<IPython.core.display.HTML object>"
      ]
     },
     "metadata": {},
     "output_type": "display_data"
    },
    {
     "data": {
      "text/html": [
       " View project at <a href='https://wandb.ai/abdtab-tue/inr_edu_24' target=\"_blank\">https://wandb.ai/abdtab-tue/inr_edu_24</a>"
      ],
      "text/plain": [
       "<IPython.core.display.HTML object>"
      ]
     },
     "metadata": {},
     "output_type": "display_data"
    },
    {
     "data": {
      "text/html": [
<<<<<<< HEAD
       " View run at <a href='https://wandb.ai/abdtab-tue/inr_edu_24/runs/92931qke' target=\"_blank\">https://wandb.ai/abdtab-tue/inr_edu_24/runs/92931qke</a>"
=======
       " View run at <a href='https://wandb.ai/nld/inr_edu_24/runs/fpkgzkuc' target=\"_blank\">https://wandb.ai/nld/inr_edu_24/runs/fpkgzkuc</a>"
>>>>>>> 2aa0113f
      ],
      "text/plain": [
       "<IPython.core.display.HTML object>"
      ]
     },
     "metadata": {},
     "output_type": "display_data"
    },
    {
<<<<<<< HEAD
     "name": "stdout",
     "output_type": "stream",
     "text": [
      "Loss at step 400 is 1.1549979448318481.\n",
      "Loss at step 800 is 1.008363962173462.\n",
      "Loss at step 1200 is 1.0040189027786255.\n",
      "Loss at step 1600 is 1.0072218179702759.\n",
      "Loss at step 2000 is 0.995823323726654.\n",
      "Loss at step 2400 is 0.9711264371871948.\n",
      "Loss at step 2800 is 0.8715367913246155.\n",
      "Loss at step 3200 is 0.7282362580299377.\n",
      "Loss at step 3600 is 0.567753791809082.\n",
      "Loss at step 4000 is 0.5238996148109436.\n",
      "Loss at step 4400 is 0.4568893611431122.\n",
      "Loss at step 4800 is 0.4253138303756714.\n",
      "Loss at step 5200 is 0.3186812698841095.\n",
      "Loss at step 5600 is 0.25750985741615295.\n",
      "Loss at step 6000 is 0.21326062083244324.\n",
      "Loss at step 6400 is 0.20829054713249207.\n",
      "Loss at step 6800 is 0.2073351889848709.\n",
      "Loss at step 7200 is 0.2047569751739502.\n",
      "Loss at step 7600 is 0.2332567572593689.\n",
      "Loss at step 8000 is 0.25047531723976135.\n",
      "Loss at step 8400 is 0.3182867169380188.\n",
      "Loss at step 8800 is 0.3971351087093353.\n",
      "Loss at step 9200 is 0.3803222179412842.\n",
      "Loss at step 9600 is 0.40274107456207275.\n",
      "Loss at step 10000 is 0.481123149394989.\n",
      "Loss at step 10400 is 0.47647902369499207.\n",
      "Loss at step 10800 is 0.5249441266059875.\n",
      "Loss at step 11200 is 0.47352859377861023.\n",
      "Loss at step 11600 is 0.5003368258476257.\n",
      "Loss at step 12000 is 0.7752017974853516.\n",
      "Loss at step 12400 is 0.7696624994277954.\n",
      "Loss at step 12800 is 0.710964560508728.\n",
      "Loss at step 13200 is 0.7499089241027832.\n",
      "Loss at step 13600 is 0.8219606876373291.\n",
      "Loss at step 14000 is 0.7062711715698242.\n",
      "Loss at step 14400 is 0.7666682600975037.\n",
      "Loss at step 14800 is 0.7569000124931335.\n",
      "Loss at step 15200 is 0.7627471685409546.\n",
      "Loss at step 15600 is 0.7706588506698608.\n",
      "Loss at step 16000 is 0.7693563103675842.\n",
      "Loss at step 16400 is 0.7328730225563049.\n",
      "Loss at step 16800 is 0.9218304753303528.\n",
      "Loss at step 17200 is 1.0053112506866455.\n",
      "Loss at step 17600 is 1.0064550638198853.\n",
      "Loss at step 18000 is 1.0063210725784302.\n",
      "Loss at step 18400 is 1.003198504447937.\n",
      "Loss at step 18800 is 1.0035923719406128.\n",
      "Loss at step 19200 is 1.003572702407837.\n",
      "Loss at step 19600 is 1.0064448118209839.\n",
      "Loss at step 20000 is 1.0021103620529175.\n",
      "Loss at step 20400 is 1.0051743984222412.\n",
      "Loss at step 20800 is 1.0022321939468384.\n",
      "Loss at step 21200 is 1.0095254182815552.\n",
      "Loss at step 21600 is 1.0056254863739014.\n",
      "Loss at step 22000 is 1.0022221803665161.\n",
      "Loss at step 22400 is 1.0052675008773804.\n",
      "Loss at step 22800 is 1.005463719367981.\n",
      "Loss at step 23200 is 1.0039269924163818.\n",
      "Loss at step 23600 is 1.0038487911224365.\n",
      "Loss at step 24000 is 1.0053205490112305.\n",
      "Loss at step 24400 is 1.0044435262680054.\n",
      "Loss at step 24800 is 1.002852439880371.\n",
      "Loss at step 25200 is 1.0038737058639526.\n",
      "Loss at step 25600 is 1.0051395893096924.\n",
      "Loss at step 26000 is 1.0074553489685059.\n",
      "Loss at step 26400 is 1.0035054683685303.\n",
      "Loss at step 26800 is 1.0022395849227905.\n",
      "Loss at step 27200 is 1.0024794340133667.\n",
      "Loss at step 27600 is 1.009600281715393.\n",
      "Loss at step 28000 is 1.001575231552124.\n",
      "Loss at step 28400 is 1.0074970722198486.\n",
      "Loss at step 28800 is 1.0032910108566284.\n",
      "Loss at step 29200 is 1.0051007270812988.\n",
      "Loss at step 29600 is 1.0040373802185059.\n",
      "Loss at step 30000 is 1.0005112886428833.\n",
      "Loss at step 30400 is 1.0057692527770996.\n",
      "Loss at step 30800 is 1.0034153461456299.\n",
      "Loss at step 31200 is 1.0040470361709595.\n",
      "Loss at step 31600 is 1.0001968145370483.\n",
      "Loss at step 32000 is 1.007187843322754.\n",
      "Loss at step 32400 is 1.007337212562561.\n",
      "Loss at step 32800 is 1.0035456418991089.\n",
      "Loss at step 33200 is 1.0036540031433105.\n",
      "Loss at step 33600 is 1.0012376308441162.\n",
      "Loss at step 34000 is 1.00247061252594.\n",
      "Loss at step 34400 is 1.0066397190093994.\n",
      "Loss at step 34800 is 1.0031306743621826.\n",
      "Loss at step 35200 is 1.0027464628219604.\n",
      "Loss at step 35600 is 1.002577304840088.\n",
      "Loss at step 36000 is 1.00182044506073.\n",
      "Loss at step 36400 is 1.0017420053482056.\n",
      "Loss at step 36800 is 1.0038249492645264.\n",
      "Loss at step 37200 is 1.0048846006393433.\n",
      "Loss at step 37600 is 1.0028584003448486.\n",
      "Loss at step 38000 is 1.002039909362793.\n",
      "Loss at step 38400 is 1.0023562908172607.\n",
      "Loss at step 38800 is 1.003072738647461.\n",
      "Loss at step 39200 is 1.0000227689743042.\n",
      "Loss at step 39600 is 1.0032215118408203.\n",
      "Loss at step 40000 is 1.002646565437317.\n"
=======
     "name": "stderr",
     "output_type": "stream",
     "text": [
      "E0103 19:22:19.402503  151466 buffer_comparator.cc:157] Difference at 1417: -0.0243073, expected -0.18261\n",
      "E0103 19:22:19.402526  151466 buffer_comparator.cc:157] Difference at 1508: 0.344694, expected 0.513586\n",
      "E0103 19:22:19.402530  151466 buffer_comparator.cc:157] Difference at 2581: -0.593427, expected -0.810047\n",
      "E0103 19:22:19.402537  151466 buffer_comparator.cc:157] Difference at 5564: -0.126866, expected -0.26074\n",
      "E0103 19:22:19.402540  151466 buffer_comparator.cc:157] Difference at 6406: 0.364695, expected 0.127136\n",
      "E0103 19:22:19.402544  151466 buffer_comparator.cc:157] Difference at 7411: 0.273155, expected 0.135361\n",
      "E0103 19:22:19.402574  151466 buffer_comparator.cc:157] Difference at 23116: 0.024056, expected -0.128586\n",
      "E0103 19:22:19.402582  151466 buffer_comparator.cc:157] Difference at 26084: -0.16444, expected 0.0703011\n",
      "E0103 19:22:19.402585  151466 buffer_comparator.cc:157] Difference at 27192: -0.0291781, expected -0.151157\n",
      "E0103 19:22:19.402592  151466 buffer_comparator.cc:157] Difference at 30096: -0.210361, expected -0.355889\n",
      "2025-01-03 19:22:19.402595: E external/xla/xla/service/gpu/autotuning/gemm_fusion_autotuner.cc:982] Results do not match the reference. This is likely a bug/unexpected loss of precision.\n",
      "E0103 19:22:19.403460  151466 buffer_comparator.cc:157] Difference at 1417: -0.0243073, expected -0.18261\n",
      "E0103 19:22:19.403467  151466 buffer_comparator.cc:157] Difference at 1508: 0.344694, expected 0.513586\n",
      "E0103 19:22:19.403471  151466 buffer_comparator.cc:157] Difference at 2581: -0.593427, expected -0.810047\n",
      "E0103 19:22:19.403478  151466 buffer_comparator.cc:157] Difference at 5564: -0.126866, expected -0.26074\n",
      "E0103 19:22:19.403481  151466 buffer_comparator.cc:157] Difference at 6406: 0.364695, expected 0.127136\n",
      "E0103 19:22:19.403484  151466 buffer_comparator.cc:157] Difference at 7411: 0.273155, expected 0.135361\n",
      "E0103 19:22:19.403516  151466 buffer_comparator.cc:157] Difference at 23116: 0.024056, expected -0.128586\n",
      "E0103 19:22:19.403524  151466 buffer_comparator.cc:157] Difference at 26084: -0.16444, expected 0.0703011\n",
      "E0103 19:22:19.403531  151466 buffer_comparator.cc:157] Difference at 27192: -0.0291781, expected -0.151157\n",
      "E0103 19:22:19.403539  151466 buffer_comparator.cc:157] Difference at 30096: -0.210361, expected -0.355889\n",
      "2025-01-03 19:22:19.403541: E external/xla/xla/service/gpu/autotuning/gemm_fusion_autotuner.cc:982] Results do not match the reference. This is likely a bug/unexpected loss of precision.\n",
      "E0103 19:22:19.404427  151466 buffer_comparator.cc:157] Difference at 1417: -0.0245552, expected -0.18261\n",
      "E0103 19:22:19.404437  151466 buffer_comparator.cc:157] Difference at 1508: 0.344917, expected 0.513586\n",
      "E0103 19:22:19.404440  151466 buffer_comparator.cc:157] Difference at 2581: -0.593309, expected -0.810047\n",
      "E0103 19:22:19.404447  151466 buffer_comparator.cc:157] Difference at 5564: -0.126198, expected -0.26074\n",
      "E0103 19:22:19.404450  151466 buffer_comparator.cc:157] Difference at 6406: 0.365433, expected 0.127136\n",
      "E0103 19:22:19.404454  151466 buffer_comparator.cc:157] Difference at 7411: 0.272489, expected 0.135361\n",
      "E0103 19:22:19.404484  151466 buffer_comparator.cc:157] Difference at 23116: 0.0235825, expected -0.128586\n",
      "E0103 19:22:19.404494  151466 buffer_comparator.cc:157] Difference at 26084: -0.164776, expected 0.0703011\n",
      "E0103 19:22:19.404501  151466 buffer_comparator.cc:157] Difference at 27192: -0.0297012, expected -0.151157\n",
      "E0103 19:22:19.404508  151466 buffer_comparator.cc:157] Difference at 30096: -0.210636, expected -0.355889\n",
      "2025-01-03 19:22:19.404510: E external/xla/xla/service/gpu/autotuning/gemm_fusion_autotuner.cc:982] Results do not match the reference. This is likely a bug/unexpected loss of precision.\n",
      "E0103 19:22:19.405341  151466 buffer_comparator.cc:157] Difference at 1417: -0.0245972, expected -0.18261\n",
      "E0103 19:22:19.405350  151466 buffer_comparator.cc:157] Difference at 1508: 0.344833, expected 0.513586\n",
      "E0103 19:22:19.405354  151466 buffer_comparator.cc:157] Difference at 2581: -0.593285, expected -0.810047\n",
      "E0103 19:22:19.405361  151466 buffer_comparator.cc:157] Difference at 5564: -0.126305, expected -0.26074\n",
      "E0103 19:22:19.405364  151466 buffer_comparator.cc:157] Difference at 6406: 0.365238, expected 0.127136\n",
      "E0103 19:22:19.405367  151466 buffer_comparator.cc:157] Difference at 7411: 0.272558, expected 0.135361\n",
      "E0103 19:22:19.405398  151466 buffer_comparator.cc:157] Difference at 23116: 0.0235977, expected -0.128586\n",
      "E0103 19:22:19.405406  151466 buffer_comparator.cc:157] Difference at 26084: -0.164879, expected 0.0703011\n",
      "E0103 19:22:19.405412  151466 buffer_comparator.cc:157] Difference at 27192: -0.02948, expected -0.151157\n",
      "E0103 19:22:19.405421  151466 buffer_comparator.cc:157] Difference at 30096: -0.210617, expected -0.355889\n",
      "2025-01-03 19:22:19.405424: E external/xla/xla/service/gpu/autotuning/gemm_fusion_autotuner.cc:982] Results do not match the reference. This is likely a bug/unexpected loss of precision.\n",
      "E0103 19:22:19.406590  151466 buffer_comparator.cc:157] Difference at 1417: -0.0243073, expected -0.18261\n",
      "E0103 19:22:19.406600  151466 buffer_comparator.cc:157] Difference at 1508: 0.344694, expected 0.513586\n",
      "E0103 19:22:19.406604  151466 buffer_comparator.cc:157] Difference at 2581: -0.593427, expected -0.810047\n",
      "E0103 19:22:19.406611  151466 buffer_comparator.cc:157] Difference at 5564: -0.126866, expected -0.26074\n",
      "E0103 19:22:19.406614  151466 buffer_comparator.cc:157] Difference at 6406: 0.364695, expected 0.127136\n",
      "E0103 19:22:19.406617  151466 buffer_comparator.cc:157] Difference at 7411: 0.273155, expected 0.135361\n",
      "E0103 19:22:19.406648  151466 buffer_comparator.cc:157] Difference at 23116: 0.024056, expected -0.128586\n",
      "E0103 19:22:19.406657  151466 buffer_comparator.cc:157] Difference at 26084: -0.16444, expected 0.0703011\n",
      "E0103 19:22:19.406664  151466 buffer_comparator.cc:157] Difference at 27192: -0.0291781, expected -0.151157\n",
      "E0103 19:22:19.406671  151466 buffer_comparator.cc:157] Difference at 30096: -0.210361, expected -0.355889\n",
      "2025-01-03 19:22:19.406674: E external/xla/xla/service/gpu/autotuning/gemm_fusion_autotuner.cc:982] Results do not match the reference. This is likely a bug/unexpected loss of precision.\n",
      "E0103 19:22:19.407476  151466 buffer_comparator.cc:157] Difference at 1417: -0.0245552, expected -0.18261\n",
      "E0103 19:22:19.407489  151466 buffer_comparator.cc:157] Difference at 1508: 0.344917, expected 0.513586\n",
      "E0103 19:22:19.407495  151466 buffer_comparator.cc:157] Difference at 2581: -0.593309, expected -0.810047\n",
      "E0103 19:22:19.407502  151466 buffer_comparator.cc:157] Difference at 5564: -0.126198, expected -0.26074\n",
      "E0103 19:22:19.407505  151466 buffer_comparator.cc:157] Difference at 6406: 0.365433, expected 0.127136\n",
      "E0103 19:22:19.407509  151466 buffer_comparator.cc:157] Difference at 7411: 0.272489, expected 0.135361\n",
      "E0103 19:22:19.407540  151466 buffer_comparator.cc:157] Difference at 23116: 0.0235825, expected -0.128586\n",
      "E0103 19:22:19.407547  151466 buffer_comparator.cc:157] Difference at 26084: -0.164776, expected 0.0703011\n",
      "E0103 19:22:19.407550  151466 buffer_comparator.cc:157] Difference at 27192: -0.0297012, expected -0.151157\n",
      "E0103 19:22:19.407557  151466 buffer_comparator.cc:157] Difference at 30096: -0.210636, expected -0.355889\n",
      "2025-01-03 19:22:19.407559: E external/xla/xla/service/gpu/autotuning/gemm_fusion_autotuner.cc:982] Results do not match the reference. This is likely a bug/unexpected loss of precision.\n",
      "E0103 19:22:19.408380  151466 buffer_comparator.cc:157] Difference at 1417: -0.0243073, expected -0.18261\n",
      "E0103 19:22:19.408391  151466 buffer_comparator.cc:157] Difference at 1508: 0.344694, expected 0.513586\n",
      "E0103 19:22:19.408394  151466 buffer_comparator.cc:157] Difference at 2581: -0.593427, expected -0.810047\n",
      "E0103 19:22:19.408402  151466 buffer_comparator.cc:157] Difference at 5564: -0.126866, expected -0.26074\n",
      "E0103 19:22:19.408405  151466 buffer_comparator.cc:157] Difference at 6406: 0.364695, expected 0.127136\n",
      "E0103 19:22:19.408408  151466 buffer_comparator.cc:157] Difference at 7411: 0.273155, expected 0.135361\n",
      "E0103 19:22:19.408443  151466 buffer_comparator.cc:157] Difference at 23116: 0.024056, expected -0.128586\n",
      "E0103 19:22:19.408452  151466 buffer_comparator.cc:157] Difference at 26084: -0.16444, expected 0.0703011\n",
      "E0103 19:22:19.408455  151466 buffer_comparator.cc:157] Difference at 27192: -0.0291781, expected -0.151157\n",
      "E0103 19:22:19.408462  151466 buffer_comparator.cc:157] Difference at 30096: -0.210361, expected -0.355889\n",
      "2025-01-03 19:22:19.408465: E external/xla/xla/service/gpu/autotuning/gemm_fusion_autotuner.cc:982] Results do not match the reference. This is likely a bug/unexpected loss of precision.\n",
      "E0103 19:22:19.409338  151466 buffer_comparator.cc:157] Difference at 1417: -0.0243073, expected -0.18261\n",
      "E0103 19:22:19.409348  151466 buffer_comparator.cc:157] Difference at 1508: 0.344694, expected 0.513586\n",
      "E0103 19:22:19.409352  151466 buffer_comparator.cc:157] Difference at 2581: -0.593427, expected -0.810047\n",
      "E0103 19:22:19.409359  151466 buffer_comparator.cc:157] Difference at 5564: -0.126866, expected -0.26074\n",
      "E0103 19:22:19.409362  151466 buffer_comparator.cc:157] Difference at 6406: 0.364695, expected 0.127136\n",
      "E0103 19:22:19.409365  151466 buffer_comparator.cc:157] Difference at 7411: 0.273155, expected 0.135361\n",
      "E0103 19:22:19.409402  151466 buffer_comparator.cc:157] Difference at 23116: 0.024056, expected -0.128586\n",
      "E0103 19:22:19.409410  151466 buffer_comparator.cc:157] Difference at 26084: -0.16444, expected 0.0703011\n",
      "E0103 19:22:19.409413  151466 buffer_comparator.cc:157] Difference at 27192: -0.0291781, expected -0.151157\n",
      "E0103 19:22:19.409420  151466 buffer_comparator.cc:157] Difference at 30096: -0.210361, expected -0.355889\n",
      "2025-01-03 19:22:19.409422: E external/xla/xla/service/gpu/autotuning/gemm_fusion_autotuner.cc:982] Results do not match the reference. This is likely a bug/unexpected loss of precision.\n",
      "E0103 19:22:19.410441  151466 buffer_comparator.cc:157] Difference at 1417: -0.0243073, expected -0.18261\n",
      "E0103 19:22:19.410451  151466 buffer_comparator.cc:157] Difference at 1508: 0.344694, expected 0.513586\n",
      "E0103 19:22:19.410454  151466 buffer_comparator.cc:157] Difference at 2581: -0.593427, expected -0.810047\n",
      "E0103 19:22:19.410462  151466 buffer_comparator.cc:157] Difference at 5564: -0.126866, expected -0.26074\n",
      "E0103 19:22:19.410465  151466 buffer_comparator.cc:157] Difference at 6406: 0.364695, expected 0.127136\n",
      "E0103 19:22:19.410468  151466 buffer_comparator.cc:157] Difference at 7411: 0.273155, expected 0.135361\n",
      "E0103 19:22:19.410504  151466 buffer_comparator.cc:157] Difference at 23116: 0.024056, expected -0.128586\n",
      "E0103 19:22:19.410512  151466 buffer_comparator.cc:157] Difference at 26084: -0.16444, expected 0.0703011\n",
      "E0103 19:22:19.410515  151466 buffer_comparator.cc:157] Difference at 27192: -0.0291781, expected -0.151157\n",
      "E0103 19:22:19.410522  151466 buffer_comparator.cc:157] Difference at 30096: -0.210361, expected -0.355889\n",
      "2025-01-03 19:22:19.410524: E external/xla/xla/service/gpu/autotuning/gemm_fusion_autotuner.cc:982] Results do not match the reference. This is likely a bug/unexpected loss of precision.\n",
      "E0103 19:22:19.411762  151466 buffer_comparator.cc:157] Difference at 1417: -0.0243073, expected -0.18261\n",
      "E0103 19:22:19.411774  151466 buffer_comparator.cc:157] Difference at 1508: 0.344694, expected 0.513586\n",
      "E0103 19:22:19.411777  151466 buffer_comparator.cc:157] Difference at 2581: -0.593427, expected -0.810047\n",
      "E0103 19:22:19.411784  151466 buffer_comparator.cc:157] Difference at 5564: -0.126866, expected -0.26074\n",
      "E0103 19:22:19.411787  151466 buffer_comparator.cc:157] Difference at 6406: 0.364695, expected 0.127136\n",
      "E0103 19:22:19.411791  151466 buffer_comparator.cc:157] Difference at 7411: 0.273155, expected 0.135361\n",
      "E0103 19:22:19.411827  151466 buffer_comparator.cc:157] Difference at 23116: 0.024056, expected -0.128586\n",
      "E0103 19:22:19.411834  151466 buffer_comparator.cc:157] Difference at 26084: -0.16444, expected 0.0703011\n",
      "E0103 19:22:19.411838  151466 buffer_comparator.cc:157] Difference at 27192: -0.0291781, expected -0.151157\n",
      "E0103 19:22:19.411844  151466 buffer_comparator.cc:157] Difference at 30096: -0.210361, expected -0.355889\n",
      "2025-01-03 19:22:19.411847: E external/xla/xla/service/gpu/autotuning/gemm_fusion_autotuner.cc:982] Results do not match the reference. This is likely a bug/unexpected loss of precision.\n",
      "E0103 19:22:19.412789  151466 buffer_comparator.cc:157] Difference at 1417: -0.0243073, expected -0.18261\n",
      "E0103 19:22:19.412800  151466 buffer_comparator.cc:157] Difference at 1508: 0.344694, expected 0.513586\n",
      "E0103 19:22:19.412804  151466 buffer_comparator.cc:157] Difference at 2581: -0.593427, expected -0.810047\n",
      "E0103 19:22:19.412811  151466 buffer_comparator.cc:157] Difference at 5564: -0.126866, expected -0.26074\n",
      "E0103 19:22:19.412814  151466 buffer_comparator.cc:157] Difference at 6406: 0.364695, expected 0.127136\n",
      "E0103 19:22:19.412817  151466 buffer_comparator.cc:157] Difference at 7411: 0.273155, expected 0.135361\n",
      "E0103 19:22:19.412853  151466 buffer_comparator.cc:157] Difference at 23116: 0.024056, expected -0.128586\n",
      "E0103 19:22:19.412860  151466 buffer_comparator.cc:157] Difference at 26084: -0.16444, expected 0.0703011\n",
      "E0103 19:22:19.412864  151466 buffer_comparator.cc:157] Difference at 27192: -0.0291781, expected -0.151157\n",
      "E0103 19:22:19.412870  151466 buffer_comparator.cc:157] Difference at 30096: -0.210361, expected -0.355889\n",
      "2025-01-03 19:22:19.412873: E external/xla/xla/service/gpu/autotuning/gemm_fusion_autotuner.cc:982] Results do not match the reference. This is likely a bug/unexpected loss of precision.\n",
      "E0103 19:22:19.413966  151466 buffer_comparator.cc:157] Difference at 1417: -0.0243073, expected -0.18261\n",
      "E0103 19:22:19.413976  151466 buffer_comparator.cc:157] Difference at 1508: 0.344694, expected 0.513586\n",
      "E0103 19:22:19.413979  151466 buffer_comparator.cc:157] Difference at 2581: -0.593427, expected -0.810047\n",
      "E0103 19:22:19.413986  151466 buffer_comparator.cc:157] Difference at 5564: -0.126866, expected -0.26074\n",
      "E0103 19:22:19.413989  151466 buffer_comparator.cc:157] Difference at 6406: 0.364695, expected 0.127136\n",
      "E0103 19:22:19.413992  151466 buffer_comparator.cc:157] Difference at 7411: 0.273155, expected 0.135361\n",
      "E0103 19:22:19.414027  151466 buffer_comparator.cc:157] Difference at 23116: 0.024056, expected -0.128586\n",
      "E0103 19:22:19.414037  151466 buffer_comparator.cc:157] Difference at 26084: -0.16444, expected 0.0703011\n",
      "E0103 19:22:19.414040  151466 buffer_comparator.cc:157] Difference at 27192: -0.0291781, expected -0.151157\n",
      "E0103 19:22:19.414047  151466 buffer_comparator.cc:157] Difference at 30096: -0.210361, expected -0.355889\n",
      "2025-01-03 19:22:19.414049: E external/xla/xla/service/gpu/autotuning/gemm_fusion_autotuner.cc:982] Results do not match the reference. This is likely a bug/unexpected loss of precision.\n",
      "E0103 19:22:19.415077  151466 buffer_comparator.cc:157] Difference at 1417: -0.0246429, expected -0.18261\n",
      "E0103 19:22:19.415087  151466 buffer_comparator.cc:157] Difference at 1508: 0.344866, expected 0.513586\n",
      "E0103 19:22:19.415091  151466 buffer_comparator.cc:157] Difference at 2581: -0.59333, expected -0.810047\n",
      "E0103 19:22:19.415098  151466 buffer_comparator.cc:157] Difference at 5564: -0.126446, expected -0.26074\n",
      "E0103 19:22:19.415101  151466 buffer_comparator.cc:157] Difference at 6406: 0.365242, expected 0.127136\n",
      "E0103 19:22:19.415104  151466 buffer_comparator.cc:157] Difference at 7411: 0.272873, expected 0.135361\n",
      "E0103 19:22:19.415141  151466 buffer_comparator.cc:157] Difference at 23116: 0.0237923, expected -0.128586\n",
      "E0103 19:22:19.415149  151466 buffer_comparator.cc:157] Difference at 26084: -0.164783, expected 0.0703011\n",
      "E0103 19:22:19.415153  151466 buffer_comparator.cc:157] Difference at 27192: -0.0294781, expected -0.151157\n",
      "E0103 19:22:19.415160  151466 buffer_comparator.cc:157] Difference at 30096: -0.210523, expected -0.355889\n",
      "2025-01-03 19:22:19.415162: E external/xla/xla/service/gpu/autotuning/gemm_fusion_autotuner.cc:982] Results do not match the reference. This is likely a bug/unexpected loss of precision.\n",
      "E0103 19:22:19.416744  151466 buffer_comparator.cc:157] Difference at 1417: -0.0243073, expected -0.18261\n",
      "E0103 19:22:19.416756  151466 buffer_comparator.cc:157] Difference at 1508: 0.344694, expected 0.513586\n",
      "E0103 19:22:19.416759  151466 buffer_comparator.cc:157] Difference at 2581: -0.593427, expected -0.810047\n",
      "E0103 19:22:19.416767  151466 buffer_comparator.cc:157] Difference at 5564: -0.126866, expected -0.26074\n",
      "E0103 19:22:19.416770  151466 buffer_comparator.cc:157] Difference at 6406: 0.364695, expected 0.127136\n",
      "E0103 19:22:19.416773  151466 buffer_comparator.cc:157] Difference at 7411: 0.273155, expected 0.135361\n",
      "E0103 19:22:19.416806  151466 buffer_comparator.cc:157] Difference at 23116: 0.024056, expected -0.128586\n",
      "E0103 19:22:19.416814  151466 buffer_comparator.cc:157] Difference at 26084: -0.16444, expected 0.0703011\n",
      "E0103 19:22:19.416819  151466 buffer_comparator.cc:157] Difference at 27192: -0.0291781, expected -0.151157\n",
      "E0103 19:22:19.416831  151466 buffer_comparator.cc:157] Difference at 30096: -0.210361, expected -0.355889\n",
      "2025-01-03 19:22:19.416833: E external/xla/xla/service/gpu/autotuning/gemm_fusion_autotuner.cc:982] Results do not match the reference. This is likely a bug/unexpected loss of precision.\n"
     ]
    },
    {
     "name": "stdout",
     "output_type": "stream",
     "text": [
      "Loss at step 400 is 0.5147427916526794.\n",
      "Loss at step 800 is 0.35230839252471924.\n",
      "Loss at step 1200 is 0.3373890817165375.\n",
      "Loss at step 1600 is 0.28910431265830994.\n",
      "Loss at step 2000 is 0.2636910378932953.\n",
      "Loss at step 2400 is 0.22495049238204956.\n",
      "Loss at step 2800 is 0.2407882958650589.\n",
      "Loss at step 3200 is 0.22234590351581573.\n",
      "Loss at step 3600 is 0.20175431668758392.\n",
      "Loss at step 4000 is 0.22914260625839233.\n",
      "Loss at step 4400 is 0.20094959437847137.\n",
      "Loss at step 4800 is 0.21461221575737.\n",
      "Loss at step 5200 is 0.2006271332502365.\n",
      "Loss at step 5600 is 0.17052799463272095.\n",
      "Loss at step 6000 is 0.18510664999485016.\n",
      "Loss at step 6400 is 0.16419947147369385.\n",
      "Loss at step 6800 is 0.18627332150936127.\n",
      "Loss at step 7200 is 0.1719377040863037.\n",
      "Loss at step 7600 is 0.15777072310447693.\n",
      "Loss at step 8000 is 0.16198229789733887.\n",
      "Loss at step 8400 is 0.16666197776794434.\n",
      "Loss at step 8800 is 0.16124750673770905.\n",
      "Loss at step 9200 is 0.15172451734542847.\n",
      "Loss at step 9600 is 0.164412260055542.\n",
      "Loss at step 10000 is 0.1568562239408493.\n",
      "Loss at step 10400 is 0.16067136824131012.\n",
      "Loss at step 10800 is 0.15216176211833954.\n",
      "Loss at step 11200 is 0.14607229828834534.\n",
      "Loss at step 11600 is 0.12980681657791138.\n",
      "Loss at step 12000 is 0.1461191177368164.\n",
      "Loss at step 12400 is 0.15107852220535278.\n",
      "Loss at step 12800 is 0.12069764733314514.\n",
      "Loss at step 13200 is 0.143290176987648.\n",
      "Loss at step 13600 is 0.14631891250610352.\n",
      "Loss at step 14000 is 0.14653263986110687.\n",
      "Loss at step 14400 is 0.13925059139728546.\n",
      "Loss at step 14800 is 0.1312694549560547.\n",
      "Loss at step 15200 is 0.14084474742412567.\n",
      "Loss at step 15600 is 0.1399371325969696.\n",
      "Loss at step 16000 is 0.13037213683128357.\n",
      "Loss at step 16400 is 0.11590937525033951.\n",
      "Loss at step 16800 is 0.11307074129581451.\n",
      "Loss at step 17200 is 0.12772636115550995.\n",
      "Loss at step 17600 is 0.12145859748125076.\n",
      "Loss at step 18000 is 0.12297841906547546.\n",
      "Loss at step 18400 is 0.12507475912570953.\n",
      "Loss at step 18800 is 0.11139694601297379.\n",
      "Loss at step 19200 is 0.12887728214263916.\n",
      "Loss at step 19600 is 0.14156833291053772.\n",
      "Loss at step 20000 is 0.13330085575580597.\n",
      "Checking model and state for CountingIdentity layers\n",
      "Found a CountingIdentity layer with counter value 20000 in final state after training.\n"
>>>>>>> 2aa0113f
     ]
    },
    {
     "data": {
<<<<<<< HEAD
      "image/png": "iVBORw0KGgoAAAANSUhEUgAAAh8AAAGdCAYAAACyzRGfAAAAOXRFWHRTb2Z0d2FyZQBNYXRwbG90bGliIHZlcnNpb24zLjkuMiwgaHR0cHM6Ly9tYXRwbG90bGliLm9yZy8hTgPZAAAACXBIWXMAAA9hAAAPYQGoP6dpAAAwG0lEQVR4nO3df3yU1Z3//fc1PxNCMiRAAoHwQ8VfBHELiqiroBZFoPXhvV2tylL9fverFhRW765S64puNdruw9tuWe1qu4oPv4r3rpWvd7UqdkFqAQtEFKWCaIAIhgiG/M4kM3PuP8IMBgISmMlJcl7Px2MemR/XzPU5XMC8c865zuUZY4wAAAC6ic92AQAAwC2EDwAA0K0IHwAAoFsRPgAAQLcifAAAgG5F+AAAAN2K8AEAALoV4QMAAHSrgO0CDpVIJLR7927l5ubK8zzb5QAAgGNgjFF9fb2Ki4vl8x29b6PHhY/du3erpKTEdhkAAOA4VFZWavjw4UfdpseFj9zcXEntxefl5VmuBgAAHIu6ujqVlJSkvsePpseFj+RQS15eHuEDAIBe5limTDDhFAAAdCvCBwAA6FaEDwAA0K0IHwAAoFsRPgAAQLfqcvhYtWqVZs2apeLiYnmep2XLlh1x25tvvlme5+mxxx47gRIBAEBf0uXw0djYqPHjx2vx4sVH3W7ZsmV69913VVxcfNzFAQCAvqfL63xMnz5d06dPP+o2u3bt0rx58/TGG29oxowZx10cAADoe9K+yFgikdDs2bP1ox/9SGPHjv3G7aPRqKLRaOpxXV1duksCAAA9SNonnD7yyCMKBAK6/fbbj2n7srIyRSKR1I3rugAA0LelNXxs2LBBv/jFL/TMM88c8xVpFy5cqNra2tStsrIynSUBAIAeJq3h449//KOqq6s1YsQIBQIBBQIB7dixQ3feeadGjRrV6XvC4XDqOi5czwUAgL4vrXM+Zs+ercsuu6zDc5dffrlmz56tG2+8MZ27Oi5/+MseNbXGNWs8Z+AAAGBLl8NHQ0ODtm3blnpcUVGhjRs3qqCgQCNGjNDAgQM7bB8MBjVkyBCddtppJ17tCTDG6H8sWS9JmnRSgQpzs6zWAwCAq7ocPtavX6+pU6emHt9xxx2SpDlz5uiZZ55JW2HpZszB+3XNbYQPAAAs6XL4mDJliszXv8m/wfbt27u6i4zoWPGxTYYFAADp58y1XboSmAAAQOa4Ez5sFwAAACS5FD6+lj6OcQkSAACQAe6ED/o+AADoEZwJHwAAoGdwJnyE/AebmhNK+/X0AADAMXImfHiep4CPyR4AANjmTPiQmGgKAEBP4FT4SGLyKQAA9jgVPrwDK5uy3hgAAPY4FT5YVR0AAPvcCh8H0PEBAIA9ToWPZMcH13kBAMAet8IHwy4AAFjnVPhIouMDAAB7nAofHjNOAQCwzqnwAQAA7HMqfCTnfDDsAgCAPW6FD9sFAAAAt8JHEsurAwBgj1Phw/NYXh0AANvcCh+2CwAAAG6FjyQ6PgAAsMet8JE624X4AQCALU6FD4ZdAACwz6nwkUS/BwAA9jgVPjjbBQAA+xwLH7YrAAAAToWPg+j6AADAFqfCBx0fAADY51T4SGLOBwAA9jgVPlITTi3XAQCAy9wKH7YLAAAAboWPJIZdAACwx6nwkTzV1jDwAgCANU6FDwZeAACwz7Hw0Y5hFwAA7HEqfKSGXQgfAABY0+XwsWrVKs2aNUvFxcXyPE/Lli1LvdbW1qa77rpL48aNU05OjoqLi/V3f/d32r17dzprPm4MugAAYF+Xw0djY6PGjx+vxYsXH/ZaU1OTysvLde+996q8vFy//e1vtXXrVn3nO99JS7HpwoRTAADsCXT1DdOnT9f06dM7fS0SiWj58uUdnvvlL3+pc889Vzt37tSIESOOr8o0YdgFAAD7uhw+uqq2tlae52nAgAGdvh6NRhWNRlOP6+rqMlaLx8ALAADWZXTCaUtLi+6++25dd911ysvL63SbsrIyRSKR1K2kpCSTJQEAAMsyFj7a2tp07bXXKpFI6PHHHz/idgsXLlRtbW3qVllZmamSUsMuAADAnowMu7S1telv//ZvVVFRof/+7/8+Yq+HJIXDYYXD4UyUcUTM+QAAwJ60h49k8Pjkk0+0YsUKDRw4MN27OG7Jjg/OdgEAwJ4uh4+GhgZt27Yt9biiokIbN25UQUGBiouL9Td/8zcqLy/X7373O8XjcVVVVUmSCgoKFAqF0lf5cfAYdwEAwLouh4/169dr6tSpqcd33HGHJGnOnDlatGiRXnnlFUnS2Wef3eF9K1as0JQpU46/0jRi2AUAAHu6HD6mTJkic5Rv76O91lP0/AoBAOi7nLy2CwAAsMep8JHUG3pnAADoq5wKH6nl1e2WAQCA09wKHyyvDgCAdU6FjyRGXQAAsMep8HFwwinpAwAAW9wKH7YLAAAAboWPJIZdAACwx6nwkVxenewBAIA9boUP2wUAAAC3wkcSwy4AANjjVvig6wMAAOvcCh8HsLw6AAD2OBU+kh0fRA8AAOxxK3xwWVsAAKxzKnwkMeoCAIA9ToWPg8MupA8AAGxxK3ww6gIAgHVOhY8UOj4AALDGqfDhieXVAQCwza3wwbALAADWORU+kjjbBQAAe9wMHwy8AABgjVPhg0XGAACwz6nwkcSwCwAA9jgVPuj3AADAPqfCRxIdHwAA2ONU+EhO+TCMuwAAYI2T4QMAANjjVPhIot8DAAB7nAofyeXVSR8AANjjVvhg2AUAAOucCh9JrHAKAIA9ToWPZMcHJ7sAAGCPU+GDcRcAAOxzK3wcQM8HAAD2OBU+UsMuVqsAAMBtboUPRl0AALCuy+Fj1apVmjVrloqLi+V5npYtW9bhdWOMFi1apOLiYmVnZ2vKlCn66KOP0lVvWrC8OgAA9nQ5fDQ2Nmr8+PFavHhxp6//7Gc/06OPPqrFixdr3bp1GjJkiL797W+rvr7+hIs9UQy7AABgX6Crb5g+fbqmT5/e6WvGGD322GO65557dPXVV0uSlixZoqKiIj3//PO6+eabT6zaE+Qx7gIAgHVpnfNRUVGhqqoqTZs2LfVcOBzWxRdfrNWrV6dzVyeEURcAAOzpcs/H0VRVVUmSioqKOjxfVFSkHTt2dPqeaDSqaDSaelxXV5fOkjqg3wMAAPsycrbLocMbxpgjDnmUlZUpEomkbiUlJZko6RB0fQAAYEtaw8eQIUMkHewBSaqurj6sNyRp4cKFqq2tTd0qKyvTWVIHyfzDsAsAAPakNXyMHj1aQ4YM0fLly1PPtba26u2339b555/f6XvC4bDy8vI63DLFY+AFAADrujzno6GhQdu2bUs9rqio0MaNG1VQUKARI0ZowYIFeuihhzRmzBiNGTNGDz30kPr166frrrsurYWfCDo+AACwp8vhY/369Zo6dWrq8R133CFJmjNnjp555hn94z/+o5qbm/XDH/5QNTU1mjRpkt58803l5uamr+rjxbALAADWdTl8TJky5agrhHqep0WLFmnRokUnUldGMOgCAIB9Tl3bJckw8AIAgDVOhQ/OdgEAwD63wgcDLwAAWOdU+Eii4wMAAHucCh8Hh12IHwAA2OJk+AAAAPY4FT4AAIB9ToUPJpwCAGCfU+EjiSkfAADY41T4SE045XwXAACscSp8AAAA+5wMHwy7AABgj1Phwzsw7kL4AADAHrfCh+0CAACAW+EjiY4PAADscSp8sLw6AAD2uRU+bBcAAADcCh9J9HsAAGCPU+HDO7jKGAAAsMSt8GG7AAAA4Fb4SGJ5dQAA7HEqfBw828VuHQAAuMyp8MHACwAA9jkWPtrR8QEAgD1OhQ+Pjg8AAKxzKnwkMecDAAB7nAofyY4PznYBAMAet8IHwy4AAFjnVPhIYtgFAAB7nAof3oGBF7IHAAD2uBU+GHYBAMA6p8JHCuMuAABY41T44KK2AADY51b4YHl1AACscyp8JDHqAgCAPW6Fj9RVbUkfAADY4lT4YNAFAAD7nAofSfR7AABgj1Phw2OhDwAArEt7+IjFYvrJT36i0aNHKzs7WyeddJIeeOABJRKJdO/quDHlAwAAewLp/sBHHnlEv/rVr7RkyRKNHTtW69ev14033qhIJKL58+ene3ddcvCqtgAAwJa0h481a9bou9/9rmbMmCFJGjVqlF544QWtX78+3bvqMkZdAACwL+3DLhdeeKH+8Ic/aOvWrZKk999/X++8846uvPLKTrePRqOqq6vrcMs0TrUFAMCetPd83HXXXaqtrdXpp58uv9+veDyuBx98UN///vc73b6srEz3339/usvoFB0fAADYl/aejxdffFHPPfecnn/+eZWXl2vJkiX6l3/5Fy1ZsqTT7RcuXKja2trUrbKyMt0lpXC2CwAA9qW95+NHP/qR7r77bl177bWSpHHjxmnHjh0qKyvTnDlzDts+HA4rHA6nu4yjYtQFAAB70t7z0dTUJJ+v48f6/f4ecartwbNdSB8AANiS9p6PWbNm6cEHH9SIESM0duxYvffee3r00Ud10003pXtXXceoCwAA1qU9fPzyl7/Uvffeqx/+8Ieqrq5WcXGxbr75Zv3TP/1Tund13Bh2AQDAnrSHj9zcXD322GN67LHH0v3RJ8w70PVB9gAAwB7Hru1iuwIAAOBU+Ehi2AUAAHucCh90fAAAYJ9T4SOJU20BALDHqfARPzDewrALAAD2OBU+flu+S5L0+IptlisBAMBdToWPpKK8LNslAADgLKfCx+zzRkqSZp411HIlAAC4y6nw4fe1n+8SSzDpAwAAW5wKH8lFxogeAADY41b4YKUPAACscyt8JHs+6PoAAMAap8JHEouMAQBgj1PhIzXoQvYAAMAat8IHE04BALDOsfDRnj4Mkz4AALDGrfBx4CfZAwAAe5wKH5xpCwCAfU6Fj+Q6H3R8AABgj1vhg3U+AACwzqnwkcQ6HwAA2ONU+GDCKQAA9rkVPphwCgCAdW6FD053AQDAOrfCR2rCKeMuAADY4lb4OPCT6AEAgD1OhQ+llle3XAcAAA5zKnwc7PkgfQAAYItT4SOJng8AAOxxKnykJpzaLQMAAKe5FT441RYAAOvcCh9c2wUAAOvcCh+pe6QPAABscSt80PMBAIB1joUP1vkAAMA2p8JHEut8AABgj5PhAwAA2ONU+GhujUuStu9tslwJAADuykj42LVrl2644QYNHDhQ/fr109lnn60NGzZkYlddsnjFNknSn7d/ZbkSAADcFUj3B9bU1OiCCy7Q1KlT9fvf/16FhYX69NNPNWDAgHTvCgAA9EJpDx+PPPKISkpK9PTTT6eeGzVqVLp3AwAAeqm0D7u88sormjhxor73ve+psLBQf/VXf6WnnnrqiNtHo1HV1dV1uAEAgL4r7eHjs88+0xNPPKExY8bojTfe0C233KLbb79dzz77bKfbl5WVKRKJpG4lJSXpLgkAAPQgnjHpXXIrFApp4sSJWr16deq522+/XevWrdOaNWsO2z4ajSoajaYe19XVqaSkRLW1tcrLy0tnaRp196up+9sfnpHWzwYAwGV1dXWKRCLH9P2d9p6PoUOH6swzz+zw3BlnnKGdO3d2un04HFZeXl6HGwAA6LvSHj4uuOACbdmypcNzW7du1ciRI9O9qy4bNiDbdgkAADgv7eHjH/7hH7R27Vo99NBD2rZtm55//nk9+eSTmjt3brp31WW3TjlZknTBKQMtVwIAgLvSHj7OOeccvfzyy3rhhRdUWlqqf/7nf9Zjjz2m66+/Pt276jK/r/3CctnBtJ9hDAAAjlFGvoVnzpypmTNnZuKjT4iXuseF5QAAsMWpa7t4B9JHes/vAQAAXeFU+EgiewAAYI9T4cP72sALAACww6nwodSwC30fAADY4lT42Ly7/boxK7Z8abkSAADc5VT4eGb1dtslAADgPKfCxz1XnmG7BAAAnOdU+CgpaF9e/ZxR+ZYrAQDAXU6FD+/AQh8J5psCAGCNW+HjwM8EZ7sAAGCNU+HDR88HAADWuRU+kq2l5wMAAGucCh/M+QAAwD6nwsfBYRfSBwAAtjgWPtp/0vMBAIA9joWP9vTBtV0AALDHqfDhpXo+CB8AANjiVPjgVFsAAOxzNHyQPgAAsMWp8JEcdiF7AABgj1Phw5cKH6QPAABscSp8sMgYAAD2ORU+mPMBAIB9joWP9p8Juj4AALDGsfBxYJExy3UAAOAyp8IHi4wBAGCfU+GDRcYAALDPqfDhcaotAADWORU+Dl5YznIhAAA4zLHw0f6TOR8AANjjVPhgkTEAAOxzKnywyBgAAPY5Fj7af5I9AACwx7HwQc8HAAC2ORU+kggfAADY41T48Pk41RYAANvcCh/M+QAAwDrHwgdzPgAAsC3j4aOsrEye52nBggWZ3tU34sJyAADYl9HwsW7dOj355JM666yzMrmbY8aF5QAAsC9j4aOhoUHXX3+9nnrqKeXn52dqN13ife0+F5cDAMCOjIWPuXPnasaMGbrsssuOul00GlVdXV2HW6Ykez4kej8AALAlkIkPXbp0qcrLy7Vu3bpv3LasrEz3339/Jso4TFNbPHV/X0NUhXlZ3bJfAABwUNp7PiorKzV//nw999xzysr65i/3hQsXqra2NnWrrKxMd0mdisYS3bIfAADQUdp7PjZs2KDq6mpNmDAh9Vw8HteqVau0ePFiRaNR+f3+1GvhcFjhcDjdZXTK/7VhlxjjLgAAWJH28HHppZdq06ZNHZ678cYbdfrpp+uuu+7qEDy624B+wdT9rKBTS5wAANBjpD185ObmqrS0tMNzOTk5Gjhw4GHPd7es4MHgE/ARPgAAsMG5b2B/6vouDLsAAGBDRs52OdTKlSu7YzfHxOdJcUlxwgcAAFY41/PBKqcAANjlbvggfQAAYIWD4aP9J6MuAADY4WD4aE8fzPkAAMAO98KHLznng/ABAIAN7oWP1LAL4QMAABscDB+c7QIAgE3OhQ/PY9gFAACbnAsfyWGXBBe1BQDACgfDBz0fAADY5GD4aP9J9gAAwA7nwgdzPgAAsMu58OE70GLCBwAAdrgXPuj5AADAKofDh+VCAABwlIPho/0nV7UFAMAOB8MHF5YDAMAmZ8MH2QMAADvcCx8Hxl3iDLsAAGCFc+HDf6DFDLsAAGCHe+EjebYLPR8AAFjhXPiIxtqvKBcjfAAAYIVz4ePjqnpJ0rNrttstBAAARzkXPpL+tG2f7RIAAHCSs+EDAADYQfgAAADdytnwMWxAtu0SAABwknPhI79fUJJ03kkDLVcCAICbnAsfNU1tkqSXyj+3XAkAAG5yLnwAAAC7CB8AAKBbET4AAEC3ci58DDgw4RQAANjhXPi4YdJISdL4kgF2CwEAwFHOhY/FK7ZJkt6v3G+3EAAAHOVc+AAAAHY5Fz6G57OyKQAANjkXPhZcdqok6cyheZYrAQDATWkPH2VlZTrnnHOUm5urwsJCXXXVVdqyZUu6d3PcmtvikqTNX9RZrgQAADelPXy8/fbbmjt3rtauXavly5crFotp2rRpamxsTPeujsu9yz60XQIAAE4LpPsDX3/99Q6Pn376aRUWFmrDhg266KKL0r07AADQy6Q9fByqtrZWklRQUNDp69FoVNFoNPW4ro7hEAAA+rKMTjg1xuiOO+7QhRdeqNLS0k63KSsrUyQSSd1KSkoyWZJuvuikDvUBAIDuldHwMW/ePH3wwQd64YUXjrjNwoULVVtbm7pVVlZmsiQlvhY4PtpNLwsAAN0tY+Hjtttu0yuvvKIVK1Zo+PDhR9wuHA4rLy+vwy2Tpo8bmrr/p217M7ovAABwuLTP+TDG6LbbbtPLL7+slStXavTo0enexQk5eXD/1P3a5jaLlQAA4Ka093zMnTtXzz33nJ5//nnl5uaqqqpKVVVVam5uTveuTtj/fnen7RIAAHBO2sPHE088odraWk2ZMkVDhw5N3V588cV07+q4hPwHm3zW8IjFSgAAcFNGhl16suyQP3V/T12LxUoAAHCTc9d2+bqtexpslwAAgHOcDh8AAKD7ET4AAEC3InwAAIBuRfgAAADdivABAAC6lZPhY/6lY1L3G6Mxi5UAAOAeJ8PHDeeNTN1/ZvV2e4UAAOAgJ8PH4Nxw6v7P39hisRIAANzjZPgAAAD2ED4AAEC3InwAAIBu5Wz4OGNoXur+6m17LVYCAIBbnA0f/3XL5NT96379rsVKAABwi7PhIyccsF0CAABOcjZ8HGrU3a/aLgEAACd4xhhju4ivq6urUyQSUW1trfLy8r75DSfgy/qoznnwrSO+fuW4IfpkT4O+bIjqtKJcfba3UeOHRxQO+rW1ql6nDsnVqx98oR9OOVlZQb+mnlaokoJs5YQDCvrJdehZNn1eq1mL30k9Pq0oV1v21Csc8GlEQT99Ut2g7587Qm3xhPyep4/31Gtw/5B8nqeWWEIhv6f8fiEN7B/WZ182qC2e0Nkl+YrG4mqNJfRVY6tiCaOsoE/7Glp1dskA7W9u06ZdtYpkB1Xf0qb8fiH1CwV0zqh87drfrPqWmP7yRZ3OHjFA2/c2am9DqwZkB1UUyVJRbpZqmlo1pqi/vqyPaudXTfLkqSHapgHZIeVmBdQvHFDA5+mtv+xRQU5IWQG/8rIDGjcsou37mhT0+5TfL6hTCvurpqlNW/fUS5Iq9jaqtrlNZw7Nk8/zVDwgS5/saVD/rIBCAZ+MkfKy23tH99S2yOfzFPL75HmePq9p0uhBOWqNJxQO+LV5d50mjspXdtAvz5Mqv2pSfk5INY2t8nmeCvOy1BSNqaE1pvx+IXmS8vuFlBXya9ueeiWMVBTJ0hf7m1XT1KZwwKf6lphmnjVUf97+lQpzwyoekK2d+9o/N+j3FE8YtbQlVNfSppL8fiopyNbqT/cpHPDp85pm1TW3KWGk4fnZyg75tWNfo+qaYxrUP6STBvfX/qY2VdY0aWxx3oFjE1NTa1wtbXEN6BdUVtCvtnhCE0cW6P9dX6nskF+e2nuMt+9t1OSTByo/J6TPa5r1VUOrsoLt+x1T1F+epHcrvtLY4ohywn75vPY/u+r6FhXkhNXSFldtc5vysoPye1Jb3OikwTmKJYxyQgF9+mWDfJ4kz5MxRoP6h9UWTyjg8ymSHVQo4NOaT/cpFPApO+hT/6ygsoN+JYzRwP4hvV9Zq5a2uIbnZ6uuJaZTCvurrrlNXzW2KmGMRg3MUU1Tq4ryslJ/F+IJo6q6Fp08uL/6h/2S2vc9bnhEFXsbFUsYvbejRoNzw8oJB+T3edq6p14jB+ZIkhIJo+r6qCafPFBVtS3a1xDVkEi2du1vVkFOUNV1UY0c2E+1zW0KB/xqbotrf1ObTh6cI8/z1BZPqLa5TZHsoOIJo4E5Ib1XuV+XnlGodRVfaXBuWLGEkd/zVF0fVf9wQF81tuqkwTn6qrFVpxT2V3NbXJ48hQI+/eWLOp1S2F9jCvvr/c/3Kyvo17bqBgX9Pp00KEfxhNGEUfkKB/xp/T+mK9/fTocPKfM9HtPOLNK/fv+vlBVM70EGjlVdS5vOWvSm7TIA9DDbH56R1s/ryve387+ep/sP/1Bvbt6j0+99Xaf+5PcZ3Q/Qmf+zcRfBA0Cn6lvarO3b+Z6Pr0skjNoSCcXi7V1ooYBPsXhCPs+Tz+dpb31UX9ZHlZ8T1OYv6tXSGteKLdV6v3K/Glvjx7SPP//4UhUe6O4DMuVnr3+sx1d+2ulrHyyappa2uOIJo6yAX3Ut7V30AZ+nwbntXdzRWPu/A7/PU79QezdxwOdJUvu2/vau9P1NbWqNJRQMePLkyeeTwgG/WtriaojGFIsb5YT9yjrQLe732j8jnjBqao2rLZ5QJDuohmj7kITP56mlLa6sgF8+X/t29S0xhQM+JYzU1BqT3+cpLyson+cpGosrbow8eTIy2lLV3hVemBtWfUtMuVkBfVkfVTjYPpQSjSUU8HkK+n3yPKmqtkU5Yb/y+4WUMO29RINywmqJxeV5UlbQr937m1WYm6XWWHvX+IB+B+uNxROKG6Pa5jYVD8hWQ0tMnie1xhKpoYucUEAN0Zh8Pk+JhFHCGOVmBdXS1t5+n9feVV7b3P5F0C/kV2ssIf+BOrODfkVjCbXFEwoH2od+GqMx5WUHVV3fomEDslPtShjJGCOf56n1wGcH/Z6+amyVkZSXFTwwXORTLG5Sn9nYGteeuhYNyctSv5BfCSPtbYhqeH62Pq9p1qD+Ye1vblVOqH1YqiEaUzxhFMkOqq65TZF+QUXbEgr6fdrbEFW/kF9Bv0/RWPvnt7TFU38HmlrjShij/uHAgeEStdcR9Cns9ytujD77skED+gXVGI2rf1ZAeVlBGRnF4kZBv0+fftmgoZEstcUTShipprFVedlB9Qv51RCNKTcclM/XPqTj9zwV5oX1eU2TBvQLace+RuVlBVWQE0oNf+SEA/IkxRJG4YBPTa1x+bz24bCaxlZFYwm1xhIypv3yHKGAT02tMbW0xRU88O+gX6i99kH9w9qxr0lBv6eapjadMSRXXzZE1RpLSJIKckJqao0rJxSQ50meJ4UODNM3tcaVfaAN+5vaVJTX/vc46Pcp5PcpO+RXZU2TJLW3P2bkeUr9vfB57f8+o7G4/D4vNRyamxVQdqh9GNHvefqitlnjhkUUSPP0AIZdeoC9DVFN/Gnn80n6hwP68P7Lu7kifJP/XF+pH/3XB5Kk38yZqEvPKEq91hpLKBQ4+j/U5H+wtj346mY99ceKTl/LdE8fAHcRPnqQHfsadfHPV3b6WkXZlfIO/CYIu/7jnQo98LvNHZ4bPShH/+uik7Twt5skSbddcorunHZah222VTfothfeUyye0CfVDR1e+91tF6p0WOQb9538LVJGyg75D0x4NDJGOunHr3X6no//+QplBf1avnmPPvuyQTdffLKk9smOf/2zFYdtP354RP9n3oXfWAsAHC/CRw90pImt/CZqXzxhdPIRvuQPtf3hGdq+t1FT/mXlMX/+S7dO1oSRBanHkx56S3vqogr4PMUSh//z+58Xjtav3+m85+J48fcMQKYRPnqoZ/5UoUX/3+bDnv/o/stZ9MyiM+59Xc1txzZnpzcZ1D+k/7rlfA3Lz+bUbwAZx9kuPdQPLhit9++bdtjzY+97w0I1kNon5/XF4CFJ63/ybY0alEPwANDj8L9SN4tkB/VRJ5NNR939qj4/MIsZ3Wf+0o0dHm9aNE0VZVdqwWVjdNKgnGP+nH6hgxNNt/50utbdc1m6StT/uugk/WTGGV16T/m9307b/gEg3Rh2sSQWT+iUezpf+2PLT69I+8pzaPfJnnr954bPdfcVp8vn8w6bi3OkuRF76lo06aE/dPran++5VIW5h58+/UVtsyaX/fcRa7n5opNUkBPSKYX9JUk+z9PHVfV65PWPJUn/8YOJuuT0ok7f+/Uza6KxuJ7503bNnjxSz7+7U/n9Qvq/Jgw/4n4BIBOY89FL7GuIasIRTseVpPNOKtC/XfctDewf7saqerdEwujNzVWaclphp6e9Hm1F2+QZJN+kqTWmfqFjn6Ozv6lV5TtrNG7YAA3O5VgC6JsIH71IYzR2THM+7p5+um45cDol2sUT7YtgGWO0r7FVeVnBDivJrvy/p2jogCyF/O2LKJV+w58zZ4QAwPEjfPQyXTnVU5IuPnWw/uMH58jv6/1rhBhjOqx10tIW13Nrd+iyM4o06pA5F7XNbbrh1+/q85om1TSld1ng6aVD9MQNE9L6mQDgEsJHL/V5TZMufOTwBaK+ydafTlfCmB6xuuax6Gzp75duPV9nlwzQ7S+8p1c3fdHhtY/uv1yrP92nv392fcZqYsE3ADgxhI9ebn9TqyLZQc19vlyvbarq0ns/e+hK+Xpoj8i67V/pe79aY7uMlBvOG6EppxZq8skDWWcFAE4Q4aOPicUTuvGZdfrjJ3u79L4/3X2JhuRl9YjhmfqWNo3rpqurfmvEAJXv3N/paxefOlhLbjq3W+oAAJcQPvq41z+s0i3PbejSe351wwRdUTokQxUd3buf7dM1T67N2OcvuelcjR8e0YB+oQ7Pt8YSqtjbqA931erO/3xf8y8do9suOSXtV3IEABA+nBGLJ/T0n7brwdf+cszvKY5k6Y1/uEi5WcGM1ZVIGJXvrNFza3do2cbdaf/8zx66UgljCBEA0IMQPhwUiye05rN9mv2bPx/ze04fkqv//T8nKZIdVF1LTOGATznhgNriCcUTRj7PUyjgU3Vdi/5zw+f69plFmvb/rEpLvc/edK4mjMxXLG7UEovrJ8s+1PLNe/TSrecrLyugMUW5ktoX0Hr9wyoNzg2rOJKtkQP7MTEUAHogwofjEgmjh177S9qvjJoOmx+4vEsLdAEAegfCBzqIxROa+ct39HFVvdU6WMQLAPqurnx/Z+xX0Mcff1w///nP9cUXX2js2LF67LHH9Nd//deZ2h2OIuD36fUFF0mSVm/bq+t+/W7G9/nAd8dq0uiBOrWoP8MkAIAOMhI+XnzxRS1YsECPP/64LrjgAv37v/+7pk+frs2bN2vEiBGZ2CWO0fmnDEr1QCQSRju+atKX9VH5fZ6WvbdLaz/bp/yckKacNlj/48LR2lJVr2EDspXfL6T6aEw5IT8TPQEAJyQjwy6TJk3St771LT3xxBOp58444wxdddVVKisrO+p7GXYBAKD36cr3d9p/hW1tbdWGDRs0bdq0Ds9PmzZNq1evTvfuAABAL5P2YZe9e/cqHo+rqKiow/NFRUWqqjp8qfBoNKpoNJp6XFdXl+6SAABAD5KxwftDJxkeevXSpLKyMkUikdStpKQkUyUBAIAeIO3hY9CgQfL7/Yf1clRXVx/WGyJJCxcuVG1tbepWWVmZ7pIAAEAPkvbwEQqFNGHCBC1fvrzD88uXL9f5559/2PbhcFh5eXkdbgAAoO/KyKm2d9xxh2bPnq2JEydq8uTJevLJJ7Vz507dcsstmdgdAADoRTISPq655hrt27dPDzzwgL744guVlpbqtdde08iRIzOxOwAA0IuwvDoAADhhVtf5AAAAOBrCBwAA6FaEDwAA0K0IHwAAoFsRPgAAQLfKyKm2JyJ58g3XeAEAoPdIfm8fy0m0PS581NfXSxLXeAEAoBeqr69XJBI56jY9bp2PRCKh3bt3Kzc3t9ML0Z2Iuro6lZSUqLKysk+uIdLX2yf1/TbSvt6vr7exr7dP6vttzFT7jDGqr69XcXGxfL6jz+rocT0fPp9Pw4cPz+g++vo1ZPp6+6S+30ba1/v19Tb29fZJfb+NmWjfN/V4JDHhFAAAdCvCBwAA6FZOhY9wOKz77rtP4XDYdikZ0dfbJ/X9NtK+3q+vt7Gvt0/q+23sCe3rcRNOAQBA3+ZUzwcAALCP8AEAALoV4QMAAHQrwgcAAOhWzoSPxx9/XKNHj1ZWVpYmTJigP/7xj7ZL6tSiRYvkeV6H25AhQ1KvG2O0aNEiFRcXKzs7W1OmTNFHH33U4TOi0ahuu+02DRo0SDk5OfrOd76jzz//vMM2NTU1mj17tiKRiCKRiGbPnq39+/envT2rVq3SrFmzVFxcLM/ztGzZsg6vd2d7du7cqVmzZiknJ0eDBg3S7bffrtbW1oy27wc/+MFhx/O8887rNe0rKyvTOeeco9zcXBUWFuqqq67Sli1bOmzT24/hsbSxNx/HJ554QmeddVZqQanJkyfr97//fer13n78vql9vfnYdaasrEye52nBggWp53rlMTQOWLp0qQkGg+app54ymzdvNvPnzzc5OTlmx44dtks7zH333WfGjh1rvvjii9Sturo69frDDz9scnNzzUsvvWQ2bdpkrrnmGjN06FBTV1eX2uaWW24xw4YNM8uXLzfl5eVm6tSpZvz48SYWi6W2ueKKK0xpaalZvXq1Wb16tSktLTUzZ85Me3tee+01c88995iXXnrJSDIvv/xyh9e7qz2xWMyUlpaaqVOnmvLycrN8+XJTXFxs5s2bl9H2zZkzx1xxxRUdjue+ffs6bNOT23f55Zebp59+2nz44Ydm48aNZsaMGWbEiBGmoaEhtU1vP4bH0sbefBxfeeUV8+qrr5otW7aYLVu2mB//+McmGAyaDz/80BjT+4/fN7WvNx+7Q/35z382o0aNMmeddZaZP39+6vneeAydCB/nnnuuueWWWzo8d/rpp5u7777bUkVHdt9995nx48d3+loikTBDhgwxDz/8cOq5lpYWE4lEzK9+9StjjDH79+83wWDQLF26NLXNrl27jM/nM6+//roxxpjNmzcbSWbt2rWpbdasWWMkmY8//jgDrWp36Jdzd7bntddeMz6fz+zatSu1zQsvvGDC4bCpra3NSPuMaf+P77vf/e4R39Ob2meMMdXV1UaSefvtt40xfe8YdtZGY/recczPzze//vWv++Tx+3r7jOk7x66+vt6MGTPGLF++3Fx88cWp8NFbj2GfH3ZpbW3Vhg0bNG3atA7PT5s2TatXr7ZU1dF98sknKi4u1ujRo3Xttdfqs88+kyRVVFSoqqqqQ1vC4bAuvvjiVFs2bNigtra2DtsUFxertLQ0tc2aNWsUiUQ0adKk1DbnnXeeIpFIt/6ZdGd71qxZo9LSUhUXF6e2ufzyyxWNRrVhw4aMtnPlypUqLCzUqaeeqr//+79XdXV16rXe1r7a2lpJUkFBgaS+eQwPbWNSXziO8XhcS5cuVWNjoyZPntznjt+h7UvqC8du7ty5mjFjhi677LIOz/fWY9jjLiyXbnv37lU8HldRUVGH54uKilRVVWWpqiObNGmSnn32WZ166qnas2ePfvrTn+r888/XRx99lKq3s7bs2LFDklRVVaVQKKT8/PzDtkm+v6qqSoWFhYftu7CwsFv/TLqzPVVVVYftJz8/X6FQKKNtnj59ur73ve9p5MiRqqio0L333qtLLrlEGzZsUDgc7lXtM8bojjvu0IUXXqjS0tLUfpP1Hlp/bzyGnbVR6v3HcdOmTZo8ebJaWlrUv39/vfzyyzrzzDNTXyq9/fgdqX1S7z92krR06VKVl5dr3bp1h73WW/8N9vnwkeR5XofHxpjDnusJpk+fnro/btw4TZ48WSeffLKWLFmSmiR1PG05dJvOtrf1Z9Jd7bHR5muuuSZ1v7S0VBMnTtTIkSP16quv6uqrrz7i+3pi++bNm6cPPvhA77zzzmGv9ZVjeKQ29vbjeNppp2njxo3av3+/XnrpJc2ZM0dvv/32EffZ247fkdp35pln9vpjV1lZqfnz5+vNN99UVlbWEbfrbcewzw+7DBo0SH6//7BUVl1dfViC64lycnI0btw4ffLJJ6mzXo7WliFDhqi1tVU1NTVH3WbPnj2H7evLL7/s1j+T7mzPkCFDDttPTU2N2traurXNQ4cO1ciRI/XJJ5+k6uoN7bvtttv0yiuvaMWKFRo+fHjq+b50DI/Uxs70tuMYCoV0yimnaOLEiSorK9P48eP1i1/8os8cvyO1rzO97dht2LBB1dXVmjBhggKBgAKBgN5++23967/+qwKBQOqze90x7NIMkV7q3HPPNbfeemuH584444weOeH0UC0tLWbYsGHm/vvvT00seuSRR1KvR6PRTicWvfjii6ltdu/e3enEonfffTe1zdq1a61NOO2O9iQnSu3evTu1zdKlSzM+4fRQe/fuNeFw2CxZsqRXtC+RSJi5c+ea4uJis3Xr1k5f7+3H8Jva2JnedhwPdckll5g5c+b0ieN3tPZ1prcdu7q6OrNp06YOt4kTJ5obbrjBbNq0qdceQyfCR/JU29/85jdm8+bNZsGCBSYnJ8ds377ddmmHufPOO83KlSvNZ599ZtauXWtmzpxpcnNzU7U+/PDDJhKJmN/+9rdm06ZN5vvf/36np1QNHz7cvPXWW6a8vNxccsklnZ5SddZZZ5k1a9aYNWvWmHHjxmXkVNv6+nrz3nvvmffee89IMo8++qh57733Uqc5d1d7kqeIXXrppaa8vNy89dZbZvjw4Sd8GtzR2ldfX2/uvPNOs3r1alNRUWFWrFhhJk+ebIYNG9Zr2nfrrbeaSCRiVq5c2eFUxaamptQ2vf0YflMbe/txXLhwoVm1apWpqKgwH3zwgfnxj39sfD6fefPNN40xvf/4Ha19vf3YHcnXz3YxpnceQyfChzHG/Nu//ZsZOXKkCYVC5lvf+laH0+h6kuT52cFg0BQXF5urr77afPTRR6nXE4mEue+++8yQIUNMOBw2F110kdm0aVOHz2hubjbz5s0zBQUFJjs728ycOdPs3Lmzwzb79u0z119/vcnNzTW5ubnm+uuvNzU1NWlvz4oVK4ykw27J30q6sz07duwwM2bMMNnZ2aagoMDMmzfPtLS0ZKx9TU1NZtq0aWbw4MEmGAyaESNGmDlz5hxWe09uX2dtk2Sefvrp1Da9/Rh+Uxt7+3G86aabUv/3DR482Fx66aWp4GFM7z9+R2tfbz92R3Jo+OiNx9AzxpiuDdQAAAAcvz4/4RQAAPQshA8AANCtCB8AAKBbET4AAEC3InwAAIBuRfgAAADdivABAAC6FeEDAAB0K8IHAADoVoQPAADQrQgfAACgWxE+AABAt/r/AV/Yo+WDqGyAAAAAAElFTkSuQmCC",
      "text/plain": [
       "<Figure size 640x480 with 1 Axes>"
      ]
     },
     "metadata": {},
     "output_type": "display_data"
    },
    {
     "data": {
      "application/vnd.jupyter.widget-view+json": {
       "model_id": "0904005cfefd4a0fbcecb9960404c85a",
=======
      "application/vnd.jupyter.widget-view+json": {
       "model_id": "5466e9158ae74c039bab6c88245d4ab5",
>>>>>>> 2aa0113f
       "version_major": 2,
       "version_minor": 0
      },
      "text/plain": [
<<<<<<< HEAD
       "VBox(children=(Label(value='12.150 MB of 12.150 MB uploaded\\r'), FloatProgress(value=1.0, max=1.0)))"
=======
       "VBox(children=(Label(value='3.835 MB of 3.835 MB uploaded\\r'), FloatProgress(value=1.0, max=1.0)))"
>>>>>>> 2aa0113f
      ]
     },
     "metadata": {},
     "output_type": "display_data"
    },
    {
     "data": {
      "text/html": [
       "<style>\n",
       "    table.wandb td:nth-child(1) { padding: 0 10px; text-align: left ; width: auto;} td:nth-child(2) {text-align: left ; width: 100%}\n",
       "    .wandb-row { display: flex; flex-direction: row; flex-wrap: wrap; justify-content: flex-start; width: 100% }\n",
       "    .wandb-col { display: flex; flex-direction: column; flex-basis: 100%; flex: 1; padding: 10px; }\n",
       "    </style>\n",
<<<<<<< HEAD
       "<div class=\"wandb-row\"><div class=\"wandb-col\"><h3>Run history:</h3><br/><table class=\"wandb\"><tr><td>MSE_on_fixed_grid</td><td>██▄▂▁▁▃▃▄▆▆▆▆▆▇█████████████████████████</td></tr><tr><td>batch_within_epoch</td><td>▁▁▁▁▁▂▂▂▂▂▂▂▂▃▃▃▃▃▄▄▄▄▅▅▅▆▆▆▆▆▇▇▇▇▇▇▇███</td></tr><tr><td>epoch</td><td>▁▁▁▁▁▁▁▁▁▁▁▁▁▁▁▁▁▁▁▁▁▁▁▁▁▁▁▁▁▁▁▁▁▁▁▁▁▁▁▁</td></tr><tr><td>loss</td><td>█▇▇▇▆▆▃▂▁▁▂▃▃▃▃▄▅▅▅▆▇▇▇▇▇▇▇▇▇▇▇▇▇▇▇▇▇▇▇▇</td></tr></table><br/></div><div class=\"wandb-col\"><h3>Run summary:</h3><br/><table class=\"wandb\"><tr><td>MSE_on_fixed_grid</td><td>0.14759</td></tr><tr><td>batch_within_epoch</td><td>40000</td></tr><tr><td>epoch</td><td>1</td></tr><tr><td>loss</td><td>1.00265</td></tr></table><br/></div></div>"
=======
       "<div class=\"wandb-row\"><div class=\"wandb-col\"><h3>Run history:</h3><br/><table class=\"wandb\"><tr><td>MSE_on_fixed_grid</td><td>█▆▅▄▄▃▃▃▃▃▂▂▂▂▂▂▂▂▂▂▁▁▂▁▁▁▁▁▁▁▁▁▁▁▁▁▁▁▁▁</td></tr><tr><td>batch_within_epoch</td><td>▁▁▁▁▁▂▂▂▂▂▂▂▂▂▂▃▃▃▄▄▄▄▄▄▄▅▅▅▅▅▆▆▆▇▇▇▇▇██</td></tr><tr><td>epoch</td><td>▁▁▁▁▁▁▁▁▁▁▁▁▁▁▁▁▁▁▁▁▁▁▁▁▁▁▁▁▁▁▁▁▁▁▁▁▁▁▁▁</td></tr><tr><td>loss</td><td>█▇█▇▇▆▄▅▅▄▄▃▄▄▄▄▄▃▃▃▃▂▂▃▁▁▂▂▃▂▂▁▂▂▁▂▂▃▂▂</td></tr></table><br/></div><div class=\"wandb-col\"><h3>Run summary:</h3><br/><table class=\"wandb\"><tr><td>MSE_on_fixed_grid</td><td>0.01807</td></tr><tr><td>batch_within_epoch</td><td>20000</td></tr><tr><td>epoch</td><td>1</td></tr><tr><td>loss</td><td>0.1333</td></tr></table><br/></div></div>"
>>>>>>> 2aa0113f
      ],
      "text/plain": [
       "<IPython.core.display.HTML object>"
      ]
     },
     "metadata": {},
     "output_type": "display_data"
    },
    {
     "data": {
      "text/html": [
<<<<<<< HEAD
       " View run <strong style=\"color:#cdcd00\">daily-donkey-25</strong> at: <a href='https://wandb.ai/abdtab-tue/inr_edu_24/runs/92931qke' target=\"_blank\">https://wandb.ai/abdtab-tue/inr_edu_24/runs/92931qke</a><br/> View project at: <a href='https://wandb.ai/abdtab-tue/inr_edu_24' target=\"_blank\">https://wandb.ai/abdtab-tue/inr_edu_24</a><br/>Synced 5 W&B file(s), 0 media file(s), 2 artifact file(s) and 100 other file(s)"
=======
       " View run <strong style=\"color:#cdcd00\">light-vortex-96</strong> at: <a href='https://wandb.ai/nld/inr_edu_24/runs/fpkgzkuc' target=\"_blank\">https://wandb.ai/nld/inr_edu_24/runs/fpkgzkuc</a><br/> View project at: <a href='https://wandb.ai/nld/inr_edu_24' target=\"_blank\">https://wandb.ai/nld/inr_edu_24</a><br/>Synced 5 W&B file(s), 0 media file(s), 2 artifact file(s) and 50 other file(s)"
>>>>>>> 2aa0113f
      ],
      "text/plain": [
       "<IPython.core.display.HTML object>"
      ]
     },
     "metadata": {},
     "output_type": "display_data"
    },
    {
     "data": {
      "text/html": [
<<<<<<< HEAD
       "Find logs at: <code>./wandb/run-20241213_153140-92931qke/logs</code>"
=======
       "Find logs at: <code>./wandb/run-20250103_192213-fpkgzkuc/logs</code>"
>>>>>>> 2aa0113f
      ],
      "text/plain": [
       "<IPython.core.display.HTML object>"
      ]
     },
     "metadata": {},
     "output_type": "display_data"
    }
   ],
   "source": [
    "# and we run the experiment while logging things to wandb\n",
    "with wandb.init(\n",
    "    project='inr_edu_24',\n",
    "    notes='test',\n",
    "    tags=['test']\n",
    ") as run:\n",
    "    results = experiment.initialize()"
   ]
  },
  {
   "cell_type": "code",
   "execution_count": 9,
   "metadata": {},
   "outputs": [
    {
     "data": {
      "text/plain": [
       "CombinedINR(\n",
       "  terms=(\n",
       "    MLPINR(\n",
       "      layers=(\n",
       "        CountingIdentity(\n",
       "          _embedding_matrix=i32[],\n",
       "          state_index=StateIndex(marker=0, init=_Sentinel())\n",
       "        ),\n",
       "        SirenLayer(\n",
       "          weights=f32[256,2],\n",
       "          biases=f32[256],\n",
       "          activation_kwargs={'w0': 12.0}\n",
       "        ),\n",
       "        SirenLayer(\n",
       "          weights=f32[256,256],\n",
       "          biases=f32[256],\n",
       "          activation_kwargs={'w0': 12.0}\n",
       "        ),\n",
       "        SirenLayer(\n",
       "          weights=f32[256,256],\n",
       "          biases=f32[256],\n",
       "          activation_kwargs={'w0': 12.0}\n",
       "        ),\n",
       "        Linear(weights=f32[3,256], biases=f32[3], activation_kwargs={})\n",
       "      )\n",
       "    ),\n",
       "  ),\n",
       "  post_processor=<function real_part>\n",
       ")"
      ]
     },
     "execution_count": 9,
     "metadata": {},
     "output_type": "execute_result"
    }
   ],
   "source": [
    "inr, losses, optimizer_state, state, loss_evaluator, additional_output = results\n",
    "inr"
   ]
  },
  {
   "cell_type": "code",
   "execution_count": 10,
   "metadata": {},
   "outputs": [
    {
     "name": "stdout",
     "output_type": "stream",
     "text": [
      "Checking model and state for CountingIdentity layers\n",
      "Found a CountingIdentity layer with counter value 20000 in final state after training.\n"
     ]
    }
   ],
   "source": [
    "from state_test_objects import after_training_callback, CountingIdentity\n",
    "after_training_callback(losses, inr, state)"
   ]
  },
  {
   "cell_type": "code",
   "execution_count": 11,
   "metadata": {},
   "outputs": [
    {
     "data": {
      "text/plain": [
       "CountingIdentity(\n",
       "  _embedding_matrix=i32[],\n",
       "  state_index=StateIndex(marker=0, init=_Sentinel())\n",
       ")"
      ]
     },
     "execution_count": 11,
     "metadata": {},
     "output_type": "execute_result"
    }
   ],
   "source": [
    "inr.terms[0].layers[0]"
   ]
  },
  {
   "cell_type": "code",
   "execution_count": 12,
   "metadata": {},
   "outputs": [
    {
     "data": {
      "text/plain": [
       "False"
      ]
     },
     "execution_count": 12,
     "metadata": {},
     "output_type": "execute_result"
    }
   ],
   "source": [
    "isinstance(inr.terms[0].layers[0], CountingIdentity)"
   ]
  },
  {
   "cell_type": "code",
   "execution_count": 13,
   "metadata": {},
   "outputs": [
    {
     "data": {
      "text/plain": [
       "_temp_module.CountingIdentity"
      ]
     },
     "execution_count": 13,
     "metadata": {},
     "output_type": "execute_result"
    }
   ],
   "source": [
    "type(inr.terms[0].layers[0])"
   ]
  },
  {
   "cell_type": "code",
   "execution_count": null,
   "metadata": {},
   "outputs": [],
   "source": []
  }
 ],
 "metadata": {
  "kernelspec": {
   "display_name": "Python (inr_edu_24)",
   "language": "python",
   "name": "inr_edu_24"
  },
  "language_info": {
   "codemirror_mode": {
    "name": "ipython",
    "version": 3
   },
   "file_extension": ".py",
   "mimetype": "text/x-python",
   "name": "python",
   "nbconvert_exporter": "python",
   "pygments_lexer": "ipython3",
   "version": "3.10.15"
  }
 },
 "nbformat": 4,
 "nbformat_minor": 2
}<|MERGE_RESOLUTION|>--- conflicted
+++ resolved
@@ -10,24 +10,11 @@
   },
   {
    "cell_type": "code",
-<<<<<<< HEAD
-   "execution_count": 1,
-   "metadata": {},
-   "outputs": [
-    {
-     "name": "stderr",
-     "output_type": "stream",
-     "text": [
-      "\u001b[34m\u001b[1mwandb\u001b[0m: Using wandb-core as the SDK backend. Please refer to https://wandb.me/wandb-core for more information.\n",
-      "\u001b[34m\u001b[1mwandb\u001b[0m: Currently logged in as: \u001b[33mabdtab\u001b[0m (\u001b[33mabdtab-tue\u001b[0m). Use \u001b[1m`wandb login --relogin`\u001b[0m to force relogin\n"
-     ]
-=======
    "execution_count": 2,
    "metadata": {
     "ExecuteTime": {
      "end_time": "2025-01-06T14:55:22.968569596Z",
      "start_time": "2025-01-06T14:55:22.925237450Z"
->>>>>>> 2aa0113f
     }
    },
    "outputs": [],
@@ -102,18 +89,6 @@
     "config.model_config.in_size = 1\n",
     "config.model_config.out_size = 1\n",
     "config.model_config.terms = [  # CombinedINR uses multiple MLPs and returns the sum of their outputs. These 'terms' are the MLPs\n",
-<<<<<<< HEAD
-    "    # ('inr_modules.MLPINR.new_from_config',{\n",
-    "    #     'hidden_size': 256,\n",
-    "    #     'num_layers': 5,\n",
-    "    #     'layer_type': 'inr_layers.SirenLayer',\n",
-    "    #     'num_splits': 1,\n",
-    "    #     'use_complex': False,\n",
-    "    #     'activation_kwargs': {'w0': 30.},\n",
-    "    #     'initialization_scheme':'initialization_schemes.siren_scheme',\n",
-    "    #     'positional_encoding_layer': ('inr_layers.ClassicalPositionalEncoding.from_config', {'num_frequencies': 10}),\n",
-    "    # }),\n",
-=======
     "    ('inr_modules.MLPINR.from_config',{\n",
     "        'hidden_size': 256,\n",
     "        'num_layers': 5,\n",
@@ -124,7 +99,6 @@
     "        'initialization_scheme_kwargs': {'w0': 12.},\n",
     "        'positional_encoding_layer': ('state_test_objects.py', 'CountingIdentity'),\n",
     "    }),\n",
->>>>>>> 2aa0113f
     "    # ('inr_modules.MLPINR.from_config',{\n",
     "    #     'hidden_size': 1024,\n",
     "    #     'num_layers': 2,\n",
@@ -242,18 +216,6 @@
        "CombinedINR(\n",
        "  terms=(\n",
        "    MLPINR(\n",
-<<<<<<< HEAD
-       "      input_layer=FinerLayer(\n",
-       "        weights=f32[256,2],\n",
-       "        biases=f32[256],\n",
-       "        activation_kwargs={'w0': 30}\n",
-       "      ),\n",
-       "      hidden_layers=[\n",
-       "        FinerLayer(\n",
-       "          weights=f32[256,256],\n",
-       "          biases=f32[256],\n",
-       "          activation_kwargs={'w0': 30}\n",
-=======
        "      layers=(\n",
        "        CountingIdentity(\n",
        "          _embedding_matrix=i32[],\n",
@@ -266,36 +228,19 @@
        "          weights=f32[256,2],\n",
        "          biases=f32[256],\n",
        "          activation_kwargs={'w0': 12.0}\n",
->>>>>>> 2aa0113f
        "        ),\n",
        "        FinerLayer(\n",
        "          weights=f32[256,256],\n",
        "          biases=f32[256],\n",
-<<<<<<< HEAD
-       "          activation_kwargs={'w0': 30}\n",
-=======
        "          activation_kwargs={'w0': 12.0}\n",
->>>>>>> 2aa0113f
        "        ),\n",
        "        FinerLayer(\n",
        "          weights=f32[256,256],\n",
        "          biases=f32[256],\n",
-<<<<<<< HEAD
-       "          activation_kwargs={'w0': 30}\n",
-       "        )\n",
-       "      ],\n",
-       "      output_layer=Linear(\n",
-       "        weights=f32[3,256],\n",
-       "        biases=f32[3],\n",
-       "        activation_kwargs={}\n",
-       "      ),\n",
-       "      post_processor=<function real_part>\n",
-=======
        "          activation_kwargs={'w0': 12.0}\n",
        "        ),\n",
        "        Linear(weights=f32[3,256], biases=f32[3], activation_kwargs={})\n",
        "      )\n",
->>>>>>> 2aa0113f
        "    ),\n",
        "  ),\n",
        "  post_processor=<function real_part>\n",
@@ -315,22 +260,7 @@
    "cell_type": "code",
    "execution_count": 5,
    "metadata": {},
-<<<<<<< HEAD
-   "outputs": [
-    {
-     "data": {
-      "text/plain": [
-       "Array([ 0.57103825,  0.40486848, -0.55767703], dtype=float32)"
-      ]
-     },
-     "execution_count": 5,
-     "metadata": {},
-     "output_type": "execute_result"
-    }
-   ],
-=======
    "outputs": [],
->>>>>>> 2aa0113f
    "source": [
     "# check that it works properly\n",
     "try:\n",
@@ -401,11 +331,7 @@
     {
      "data": {
       "text/html": [
-<<<<<<< HEAD
-       "Run data is saved locally in <code>/home/abdtab/INR_BEP/wandb/run-20241213_153140-92931qke</code>"
-=======
        "Run data is saved locally in <code>/home/simon/Documents/INR_BEP/wandb/run-20250103_192213-fpkgzkuc</code>"
->>>>>>> 2aa0113f
       ],
       "text/plain": [
        "<IPython.core.display.HTML object>"
@@ -417,11 +343,7 @@
     {
      "data": {
       "text/html": [
-<<<<<<< HEAD
-       "Syncing run <strong><a href='https://wandb.ai/abdtab-tue/inr_edu_24/runs/92931qke' target=\"_blank\">daily-donkey-25</a></strong> to <a href='https://wandb.ai/abdtab-tue/inr_edu_24' target=\"_blank\">Weights & Biases</a> (<a href='https://wandb.me/run' target=\"_blank\">docs</a>)<br/>"
-=======
        "Syncing run <strong><a href='https://wandb.ai/nld/inr_edu_24/runs/fpkgzkuc' target=\"_blank\">light-vortex-96</a></strong> to <a href='https://wandb.ai/nld/inr_edu_24' target=\"_blank\">Weights & Biases</a> (<a href='https://wandb.me/run' target=\"_blank\">docs</a>)<br/>"
->>>>>>> 2aa0113f
       ],
       "text/plain": [
        "<IPython.core.display.HTML object>"
@@ -445,11 +367,7 @@
     {
      "data": {
       "text/html": [
-<<<<<<< HEAD
-       " View run at <a href='https://wandb.ai/abdtab-tue/inr_edu_24/runs/92931qke' target=\"_blank\">https://wandb.ai/abdtab-tue/inr_edu_24/runs/92931qke</a>"
-=======
        " View run at <a href='https://wandb.ai/nld/inr_edu_24/runs/fpkgzkuc' target=\"_blank\">https://wandb.ai/nld/inr_edu_24/runs/fpkgzkuc</a>"
->>>>>>> 2aa0113f
       ],
       "text/plain": [
        "<IPython.core.display.HTML object>"
@@ -459,111 +377,6 @@
      "output_type": "display_data"
     },
     {
-<<<<<<< HEAD
-     "name": "stdout",
-     "output_type": "stream",
-     "text": [
-      "Loss at step 400 is 1.1549979448318481.\n",
-      "Loss at step 800 is 1.008363962173462.\n",
-      "Loss at step 1200 is 1.0040189027786255.\n",
-      "Loss at step 1600 is 1.0072218179702759.\n",
-      "Loss at step 2000 is 0.995823323726654.\n",
-      "Loss at step 2400 is 0.9711264371871948.\n",
-      "Loss at step 2800 is 0.8715367913246155.\n",
-      "Loss at step 3200 is 0.7282362580299377.\n",
-      "Loss at step 3600 is 0.567753791809082.\n",
-      "Loss at step 4000 is 0.5238996148109436.\n",
-      "Loss at step 4400 is 0.4568893611431122.\n",
-      "Loss at step 4800 is 0.4253138303756714.\n",
-      "Loss at step 5200 is 0.3186812698841095.\n",
-      "Loss at step 5600 is 0.25750985741615295.\n",
-      "Loss at step 6000 is 0.21326062083244324.\n",
-      "Loss at step 6400 is 0.20829054713249207.\n",
-      "Loss at step 6800 is 0.2073351889848709.\n",
-      "Loss at step 7200 is 0.2047569751739502.\n",
-      "Loss at step 7600 is 0.2332567572593689.\n",
-      "Loss at step 8000 is 0.25047531723976135.\n",
-      "Loss at step 8400 is 0.3182867169380188.\n",
-      "Loss at step 8800 is 0.3971351087093353.\n",
-      "Loss at step 9200 is 0.3803222179412842.\n",
-      "Loss at step 9600 is 0.40274107456207275.\n",
-      "Loss at step 10000 is 0.481123149394989.\n",
-      "Loss at step 10400 is 0.47647902369499207.\n",
-      "Loss at step 10800 is 0.5249441266059875.\n",
-      "Loss at step 11200 is 0.47352859377861023.\n",
-      "Loss at step 11600 is 0.5003368258476257.\n",
-      "Loss at step 12000 is 0.7752017974853516.\n",
-      "Loss at step 12400 is 0.7696624994277954.\n",
-      "Loss at step 12800 is 0.710964560508728.\n",
-      "Loss at step 13200 is 0.7499089241027832.\n",
-      "Loss at step 13600 is 0.8219606876373291.\n",
-      "Loss at step 14000 is 0.7062711715698242.\n",
-      "Loss at step 14400 is 0.7666682600975037.\n",
-      "Loss at step 14800 is 0.7569000124931335.\n",
-      "Loss at step 15200 is 0.7627471685409546.\n",
-      "Loss at step 15600 is 0.7706588506698608.\n",
-      "Loss at step 16000 is 0.7693563103675842.\n",
-      "Loss at step 16400 is 0.7328730225563049.\n",
-      "Loss at step 16800 is 0.9218304753303528.\n",
-      "Loss at step 17200 is 1.0053112506866455.\n",
-      "Loss at step 17600 is 1.0064550638198853.\n",
-      "Loss at step 18000 is 1.0063210725784302.\n",
-      "Loss at step 18400 is 1.003198504447937.\n",
-      "Loss at step 18800 is 1.0035923719406128.\n",
-      "Loss at step 19200 is 1.003572702407837.\n",
-      "Loss at step 19600 is 1.0064448118209839.\n",
-      "Loss at step 20000 is 1.0021103620529175.\n",
-      "Loss at step 20400 is 1.0051743984222412.\n",
-      "Loss at step 20800 is 1.0022321939468384.\n",
-      "Loss at step 21200 is 1.0095254182815552.\n",
-      "Loss at step 21600 is 1.0056254863739014.\n",
-      "Loss at step 22000 is 1.0022221803665161.\n",
-      "Loss at step 22400 is 1.0052675008773804.\n",
-      "Loss at step 22800 is 1.005463719367981.\n",
-      "Loss at step 23200 is 1.0039269924163818.\n",
-      "Loss at step 23600 is 1.0038487911224365.\n",
-      "Loss at step 24000 is 1.0053205490112305.\n",
-      "Loss at step 24400 is 1.0044435262680054.\n",
-      "Loss at step 24800 is 1.002852439880371.\n",
-      "Loss at step 25200 is 1.0038737058639526.\n",
-      "Loss at step 25600 is 1.0051395893096924.\n",
-      "Loss at step 26000 is 1.0074553489685059.\n",
-      "Loss at step 26400 is 1.0035054683685303.\n",
-      "Loss at step 26800 is 1.0022395849227905.\n",
-      "Loss at step 27200 is 1.0024794340133667.\n",
-      "Loss at step 27600 is 1.009600281715393.\n",
-      "Loss at step 28000 is 1.001575231552124.\n",
-      "Loss at step 28400 is 1.0074970722198486.\n",
-      "Loss at step 28800 is 1.0032910108566284.\n",
-      "Loss at step 29200 is 1.0051007270812988.\n",
-      "Loss at step 29600 is 1.0040373802185059.\n",
-      "Loss at step 30000 is 1.0005112886428833.\n",
-      "Loss at step 30400 is 1.0057692527770996.\n",
-      "Loss at step 30800 is 1.0034153461456299.\n",
-      "Loss at step 31200 is 1.0040470361709595.\n",
-      "Loss at step 31600 is 1.0001968145370483.\n",
-      "Loss at step 32000 is 1.007187843322754.\n",
-      "Loss at step 32400 is 1.007337212562561.\n",
-      "Loss at step 32800 is 1.0035456418991089.\n",
-      "Loss at step 33200 is 1.0036540031433105.\n",
-      "Loss at step 33600 is 1.0012376308441162.\n",
-      "Loss at step 34000 is 1.00247061252594.\n",
-      "Loss at step 34400 is 1.0066397190093994.\n",
-      "Loss at step 34800 is 1.0031306743621826.\n",
-      "Loss at step 35200 is 1.0027464628219604.\n",
-      "Loss at step 35600 is 1.002577304840088.\n",
-      "Loss at step 36000 is 1.00182044506073.\n",
-      "Loss at step 36400 is 1.0017420053482056.\n",
-      "Loss at step 36800 is 1.0038249492645264.\n",
-      "Loss at step 37200 is 1.0048846006393433.\n",
-      "Loss at step 37600 is 1.0028584003448486.\n",
-      "Loss at step 38000 is 1.002039909362793.\n",
-      "Loss at step 38400 is 1.0023562908172607.\n",
-      "Loss at step 38800 is 1.003072738647461.\n",
-      "Loss at step 39200 is 1.0000227689743042.\n",
-      "Loss at step 39600 is 1.0032215118408203.\n",
-      "Loss at step 40000 is 1.002646565437317.\n"
-=======
      "name": "stderr",
      "output_type": "stream",
      "text": [
@@ -779,37 +592,17 @@
       "Loss at step 20000 is 0.13330085575580597.\n",
       "Checking model and state for CountingIdentity layers\n",
       "Found a CountingIdentity layer with counter value 20000 in final state after training.\n"
->>>>>>> 2aa0113f
      ]
     },
     {
      "data": {
-<<<<<<< HEAD
-      "image/png": "iVBORw0KGgoAAAANSUhEUgAAAh8AAAGdCAYAAACyzRGfAAAAOXRFWHRTb2Z0d2FyZQBNYXRwbG90bGliIHZlcnNpb24zLjkuMiwgaHR0cHM6Ly9tYXRwbG90bGliLm9yZy8hTgPZAAAACXBIWXMAAA9hAAAPYQGoP6dpAAAwG0lEQVR4nO3df3yU1Z3//fc1PxNCMiRAAoHwQ8VfBHELiqiroBZFoPXhvV2tylL9fverFhRW765S64puNdruw9tuWe1qu4oPv4r3rpWvd7UqdkFqAQtEFKWCaIAIhgiG/M4kM3PuP8IMBgISmMlJcl7Px2MemR/XzPU5XMC8c865zuUZY4wAAAC6ic92AQAAwC2EDwAA0K0IHwAAoFsRPgAAQLcifAAAgG5F+AAAAN2K8AEAALoV4QMAAHSrgO0CDpVIJLR7927l5ubK8zzb5QAAgGNgjFF9fb2Ki4vl8x29b6PHhY/du3erpKTEdhkAAOA4VFZWavjw4UfdpseFj9zcXEntxefl5VmuBgAAHIu6ujqVlJSkvsePpseFj+RQS15eHuEDAIBe5limTDDhFAAAdCvCBwAA6FaEDwAA0K0IHwAAoFsRPgAAQLfqcvhYtWqVZs2apeLiYnmep2XLlh1x25tvvlme5+mxxx47gRIBAEBf0uXw0djYqPHjx2vx4sVH3W7ZsmV69913VVxcfNzFAQCAvqfL63xMnz5d06dPP+o2u3bt0rx58/TGG29oxowZx10cAADoe9K+yFgikdDs2bP1ox/9SGPHjv3G7aPRqKLRaOpxXV1duksCAAA9SNonnD7yyCMKBAK6/fbbj2n7srIyRSKR1I3rugAA0LelNXxs2LBBv/jFL/TMM88c8xVpFy5cqNra2tStsrIynSUBAIAeJq3h449//KOqq6s1YsQIBQIBBQIB7dixQ3feeadGjRrV6XvC4XDqOi5czwUAgL4vrXM+Zs+ercsuu6zDc5dffrlmz56tG2+8MZ27Oi5/+MseNbXGNWs8Z+AAAGBLl8NHQ0ODtm3blnpcUVGhjRs3qqCgQCNGjNDAgQM7bB8MBjVkyBCddtppJ17tCTDG6H8sWS9JmnRSgQpzs6zWAwCAq7ocPtavX6+pU6emHt9xxx2SpDlz5uiZZ55JW2HpZszB+3XNbYQPAAAs6XL4mDJliszXv8m/wfbt27u6i4zoWPGxTYYFAADp58y1XboSmAAAQOa4Ez5sFwAAACS5FD6+lj6OcQkSAACQAe6ED/o+AADoEZwJHwAAoGdwJnyE/AebmhNK+/X0AADAMXImfHiep4CPyR4AANjmTPiQmGgKAEBP4FT4SGLyKQAA9jgVPrwDK5uy3hgAAPY4FT5YVR0AAPvcCh8H0PEBAIA9ToWPZMcH13kBAMAet8IHwy4AAFjnVPhIouMDAAB7nAofHjNOAQCwzqnwAQAA7HMqfCTnfDDsAgCAPW6FD9sFAAAAt8JHEsurAwBgj1Phw/NYXh0AANvcCh+2CwAAAG6FjyQ6PgAAsMet8JE624X4AQCALU6FD4ZdAACwz6nwkUS/BwAA9jgVPjjbBQAA+xwLH7YrAAAAToWPg+j6AADAFqfCBx0fAADY51T4SGLOBwAA9jgVPlITTi3XAQCAy9wKH7YLAAAAboWPJIZdAACwx6nwkTzV1jDwAgCANU6FDwZeAACwz7Hw0Y5hFwAA7HEqfKSGXQgfAABY0+XwsWrVKs2aNUvFxcXyPE/Lli1LvdbW1qa77rpL48aNU05OjoqLi/V3f/d32r17dzprPm4MugAAYF+Xw0djY6PGjx+vxYsXH/ZaU1OTysvLde+996q8vFy//e1vtXXrVn3nO99JS7HpwoRTAADsCXT1DdOnT9f06dM7fS0SiWj58uUdnvvlL3+pc889Vzt37tSIESOOr8o0YdgFAAD7uhw+uqq2tlae52nAgAGdvh6NRhWNRlOP6+rqMlaLx8ALAADWZXTCaUtLi+6++25dd911ysvL63SbsrIyRSKR1K2kpCSTJQEAAMsyFj7a2tp07bXXKpFI6PHHHz/idgsXLlRtbW3qVllZmamSUsMuAADAnowMu7S1telv//ZvVVFRof/+7/8+Yq+HJIXDYYXD4UyUcUTM+QAAwJ60h49k8Pjkk0+0YsUKDRw4MN27OG7Jjg/OdgEAwJ4uh4+GhgZt27Yt9biiokIbN25UQUGBiouL9Td/8zcqLy/X7373O8XjcVVVVUmSCgoKFAqF0lf5cfAYdwEAwLouh4/169dr6tSpqcd33HGHJGnOnDlatGiRXnnlFUnS2Wef3eF9K1as0JQpU46/0jRi2AUAAHu6HD6mTJkic5Rv76O91lP0/AoBAOi7nLy2CwAAsMep8JHUG3pnAADoq5wKH6nl1e2WAQCA09wKHyyvDgCAdU6FjyRGXQAAsMep8HFwwinpAwAAW9wKH7YLAAAAboWPJIZdAACwx6nwkVxenewBAIA9boUP2wUAAAC3wkcSwy4AANjjVvig6wMAAOvcCh8HsLw6AAD2OBU+kh0fRA8AAOxxK3xwWVsAAKxzKnwkMeoCAIA9ToWPg8MupA8AAGxxK3ww6gIAgHVOhY8UOj4AALDGqfDhieXVAQCwza3wwbALAADWORU+kjjbBQAAe9wMHwy8AABgjVPhg0XGAACwz6nwkcSwCwAA9jgVPuj3AADAPqfCRxIdHwAA2ONU+EhO+TCMuwAAYI2T4QMAANjjVPhIot8DAAB7nAofyeXVSR8AANjjVvhg2AUAAOucCh9JrHAKAIA9ToWPZMcHJ7sAAGCPU+GDcRcAAOxzK3wcQM8HAAD2OBU+UsMuVqsAAMBtboUPRl0AALCuy+Fj1apVmjVrloqLi+V5npYtW9bhdWOMFi1apOLiYmVnZ2vKlCn66KOP0lVvWrC8OgAA9nQ5fDQ2Nmr8+PFavHhxp6//7Gc/06OPPqrFixdr3bp1GjJkiL797W+rvr7+hIs9UQy7AABgX6Crb5g+fbqmT5/e6WvGGD322GO65557dPXVV0uSlixZoqKiIj3//PO6+eabT6zaE+Qx7gIAgHVpnfNRUVGhqqoqTZs2LfVcOBzWxRdfrNWrV6dzVyeEURcAAOzpcs/H0VRVVUmSioqKOjxfVFSkHTt2dPqeaDSqaDSaelxXV5fOkjqg3wMAAPsycrbLocMbxpgjDnmUlZUpEomkbiUlJZko6RB0fQAAYEtaw8eQIUMkHewBSaqurj6sNyRp4cKFqq2tTd0qKyvTWVIHyfzDsAsAAPakNXyMHj1aQ4YM0fLly1PPtba26u2339b555/f6XvC4bDy8vI63DLFY+AFAADrujzno6GhQdu2bUs9rqio0MaNG1VQUKARI0ZowYIFeuihhzRmzBiNGTNGDz30kPr166frrrsurYWfCDo+AACwp8vhY/369Zo6dWrq8R133CFJmjNnjp555hn94z/+o5qbm/XDH/5QNTU1mjRpkt58803l5uamr+rjxbALAADWdTl8TJky5agrhHqep0WLFmnRokUnUldGMOgCAIB9Tl3bJckw8AIAgDVOhQ/OdgEAwD63wgcDLwAAWOdU+Eii4wMAAHucCh8Hh12IHwAA2OJk+AAAAPY4FT4AAIB9ToUPJpwCAGCfU+EjiSkfAADY41T4SE045XwXAACscSp8AAAA+5wMHwy7AABgj1Phwzsw7kL4AADAHrfCh+0CAACAW+EjiY4PAADscSp8sLw6AAD2uRU+bBcAAADcCh9J9HsAAGCPU+HDO7jKGAAAsMSt8GG7AAAA4Fb4SGJ5dQAA7HEqfBw828VuHQAAuMyp8MHACwAA9jkWPtrR8QEAgD1OhQ+Pjg8AAKxzKnwkMecDAAB7nAofyY4PznYBAMAet8IHwy4AAFjnVPhIYtgFAAB7nAof3oGBF7IHAAD2uBU+GHYBAMA6p8JHCuMuAABY41T44KK2AADY51b4YHl1AACscyp8JDHqAgCAPW6Fj9RVbUkfAADY4lT4YNAFAAD7nAofSfR7AABgj1Phw2OhDwAArEt7+IjFYvrJT36i0aNHKzs7WyeddJIeeOABJRKJdO/quDHlAwAAewLp/sBHHnlEv/rVr7RkyRKNHTtW69ev14033qhIJKL58+ene3ddcvCqtgAAwJa0h481a9bou9/9rmbMmCFJGjVqlF544QWtX78+3bvqMkZdAACwL+3DLhdeeKH+8Ic/aOvWrZKk999/X++8846uvPLKTrePRqOqq6vrcMs0TrUFAMCetPd83HXXXaqtrdXpp58uv9+veDyuBx98UN///vc73b6srEz3339/usvoFB0fAADYl/aejxdffFHPPfecnn/+eZWXl2vJkiX6l3/5Fy1ZsqTT7RcuXKja2trUrbKyMt0lpXC2CwAA9qW95+NHP/qR7r77bl177bWSpHHjxmnHjh0qKyvTnDlzDts+HA4rHA6nu4yjYtQFAAB70t7z0dTUJJ+v48f6/f4ecartwbNdSB8AANiS9p6PWbNm6cEHH9SIESM0duxYvffee3r00Ud10003pXtXXceoCwAA1qU9fPzyl7/Uvffeqx/+8Ieqrq5WcXGxbr75Zv3TP/1Tund13Bh2AQDAnrSHj9zcXD322GN67LHH0v3RJ8w70PVB9gAAwB7Hru1iuwIAAOBU+Ehi2AUAAHucCh90fAAAYJ9T4SOJU20BALDHqfARPzDewrALAAD2OBU+flu+S5L0+IptlisBAMBdToWPpKK8LNslAADgLKfCx+zzRkqSZp411HIlAAC4y6nw4fe1n+8SSzDpAwAAW5wKH8lFxogeAADY41b4YKUPAACscyt8JHs+6PoAAMAap8JHEouMAQBgj1PhIzXoQvYAAMAat8IHE04BALDOsfDRnj4Mkz4AALDGrfBx4CfZAwAAe5wKH5xpCwCAfU6Fj+Q6H3R8AABgj1vhg3U+AACwzqnwkcQ6HwAA2ONU+GDCKQAA9rkVPphwCgCAdW6FD053AQDAOrfCR2rCKeMuAADY4lb4OPCT6AEAgD1OhQ+llle3XAcAAA5zKnwc7PkgfQAAYItT4SOJng8AAOxxKnykJpzaLQMAAKe5FT441RYAAOvcCh9c2wUAAOvcCh+pe6QPAABscSt80PMBAIB1joUP1vkAAMA2p8JHEut8AABgj5PhAwAA2ONU+GhujUuStu9tslwJAADuykj42LVrl2644QYNHDhQ/fr109lnn60NGzZkYlddsnjFNknSn7d/ZbkSAADcFUj3B9bU1OiCCy7Q1KlT9fvf/16FhYX69NNPNWDAgHTvCgAA9EJpDx+PPPKISkpK9PTTT6eeGzVqVLp3AwAAeqm0D7u88sormjhxor73ve+psLBQf/VXf6WnnnrqiNtHo1HV1dV1uAEAgL4r7eHjs88+0xNPPKExY8bojTfe0C233KLbb79dzz77bKfbl5WVKRKJpG4lJSXpLgkAAPQgnjHpXXIrFApp4sSJWr16deq522+/XevWrdOaNWsO2z4ajSoajaYe19XVqaSkRLW1tcrLy0tnaRp196up+9sfnpHWzwYAwGV1dXWKRCLH9P2d9p6PoUOH6swzz+zw3BlnnKGdO3d2un04HFZeXl6HGwAA6LvSHj4uuOACbdmypcNzW7du1ciRI9O9qy4bNiDbdgkAADgv7eHjH/7hH7R27Vo99NBD2rZtm55//nk9+eSTmjt3brp31WW3TjlZknTBKQMtVwIAgLvSHj7OOeccvfzyy3rhhRdUWlqqf/7nf9Zjjz2m66+/Pt276jK/r/3CctnBtJ9hDAAAjlFGvoVnzpypmTNnZuKjT4iXuseF5QAAsMWpa7t4B9JHes/vAQAAXeFU+EgiewAAYI9T4cP72sALAACww6nwodSwC30fAADY4lT42Ly7/boxK7Z8abkSAADc5VT4eGb1dtslAADgPKfCxz1XnmG7BAAAnOdU+CgpaF9e/ZxR+ZYrAQDAXU6FD+/AQh8J5psCAGCNW+HjwM8EZ7sAAGCNU+HDR88HAADWuRU+kq2l5wMAAGucCh/M+QAAwD6nwsfBYRfSBwAAtjgWPtp/0vMBAIA9joWP9vTBtV0AALDHqfDhpXo+CB8AANjiVPjgVFsAAOxzNHyQPgAAsMWp8JEcdiF7AABgj1Phw5cKH6QPAABscSp8sMgYAAD2ORU+mPMBAIB9joWP9p8Juj4AALDGsfBxYJExy3UAAOAyp8IHi4wBAGCfU+GDRcYAALDPqfDhcaotAADWORU+Dl5YznIhAAA4zLHw0f6TOR8AANjjVPhgkTEAAOxzKnywyBgAAPY5Fj7af5I9AACwx7HwQc8HAAC2ORU+kggfAADY41T48Pk41RYAANvcCh/M+QAAwDrHwgdzPgAAsC3j4aOsrEye52nBggWZ3tU34sJyAADYl9HwsW7dOj355JM666yzMrmbY8aF5QAAsC9j4aOhoUHXX3+9nnrqKeXn52dqN13ife0+F5cDAMCOjIWPuXPnasaMGbrsssuOul00GlVdXV2HW6Ykez4kej8AALAlkIkPXbp0qcrLy7Vu3bpv3LasrEz3339/Jso4TFNbPHV/X0NUhXlZ3bJfAABwUNp7PiorKzV//nw999xzysr65i/3hQsXqra2NnWrrKxMd0mdisYS3bIfAADQUdp7PjZs2KDq6mpNmDAh9Vw8HteqVau0ePFiRaNR+f3+1GvhcFjhcDjdZXTK/7VhlxjjLgAAWJH28HHppZdq06ZNHZ678cYbdfrpp+uuu+7qEDy624B+wdT9rKBTS5wAANBjpD185ObmqrS0tMNzOTk5Gjhw4GHPd7es4MHgE/ARPgAAsMG5b2B/6vouDLsAAGBDRs52OdTKlSu7YzfHxOdJcUlxwgcAAFY41/PBKqcAANjlbvggfQAAYIWD4aP9J6MuAADY4WD4aE8fzPkAAMAO98KHLznng/ABAIAN7oWP1LAL4QMAABscDB+c7QIAgE3OhQ/PY9gFAACbnAsfyWGXBBe1BQDACgfDBz0fAADY5GD4aP9J9gAAwA7nwgdzPgAAsMu58OE70GLCBwAAdrgXPuj5AADAKofDh+VCAABwlIPho/0nV7UFAMAOB8MHF5YDAMAmZ8MH2QMAADvcCx8Hxl3iDLsAAGCFc+HDf6DFDLsAAGCHe+EjebYLPR8AAFjhXPiIxtqvKBcjfAAAYIVz4ePjqnpJ0rNrttstBAAARzkXPpL+tG2f7RIAAHCSs+EDAADYQfgAAADdytnwMWxAtu0SAABwknPhI79fUJJ03kkDLVcCAICbnAsfNU1tkqSXyj+3XAkAAG5yLnwAAAC7CB8AAKBbET4AAEC3ci58DDgw4RQAANjhXPi4YdJISdL4kgF2CwEAwFHOhY/FK7ZJkt6v3G+3EAAAHOVc+AAAAHY5Fz6G57OyKQAANjkXPhZcdqok6cyheZYrAQDATWkPH2VlZTrnnHOUm5urwsJCXXXVVdqyZUu6d3PcmtvikqTNX9RZrgQAADelPXy8/fbbmjt3rtauXavly5crFotp2rRpamxsTPeujsu9yz60XQIAAE4LpPsDX3/99Q6Pn376aRUWFmrDhg266KKL0r07AADQy6Q9fByqtrZWklRQUNDp69FoVNFoNPW4ro7hEAAA+rKMTjg1xuiOO+7QhRdeqNLS0k63KSsrUyQSSd1KSkoyWZJuvuikDvUBAIDuldHwMW/ePH3wwQd64YUXjrjNwoULVVtbm7pVVlZmsiQlvhY4PtpNLwsAAN0tY+Hjtttu0yuvvKIVK1Zo+PDhR9wuHA4rLy+vwy2Tpo8bmrr/p217M7ovAABwuLTP+TDG6LbbbtPLL7+slStXavTo0enexQk5eXD/1P3a5jaLlQAA4Ka093zMnTtXzz33nJ5//nnl5uaqqqpKVVVVam5uTveuTtj/fnen7RIAAHBO2sPHE088odraWk2ZMkVDhw5N3V588cV07+q4hPwHm3zW8IjFSgAAcFNGhl16suyQP3V/T12LxUoAAHCTc9d2+bqtexpslwAAgHOcDh8AAKD7ET4AAEC3InwAAIBuRfgAAADdivABAAC6lZPhY/6lY1L3G6Mxi5UAAOAeJ8PHDeeNTN1/ZvV2e4UAAOAgJ8PH4Nxw6v7P39hisRIAANzjZPgAAAD2ED4AAEC3InwAAIBu5Wz4OGNoXur+6m17LVYCAIBbnA0f/3XL5NT96379rsVKAABwi7PhIyccsF0CAABOcjZ8HGrU3a/aLgEAACd4xhhju4ivq6urUyQSUW1trfLy8r75DSfgy/qoznnwrSO+fuW4IfpkT4O+bIjqtKJcfba3UeOHRxQO+rW1ql6nDsnVqx98oR9OOVlZQb+mnlaokoJs5YQDCvrJdehZNn1eq1mL30k9Pq0oV1v21Csc8GlEQT99Ut2g7587Qm3xhPyep4/31Gtw/5B8nqeWWEIhv6f8fiEN7B/WZ182qC2e0Nkl+YrG4mqNJfRVY6tiCaOsoE/7Glp1dskA7W9u06ZdtYpkB1Xf0qb8fiH1CwV0zqh87drfrPqWmP7yRZ3OHjFA2/c2am9DqwZkB1UUyVJRbpZqmlo1pqi/vqyPaudXTfLkqSHapgHZIeVmBdQvHFDA5+mtv+xRQU5IWQG/8rIDGjcsou37mhT0+5TfL6hTCvurpqlNW/fUS5Iq9jaqtrlNZw7Nk8/zVDwgS5/saVD/rIBCAZ+MkfKy23tH99S2yOfzFPL75HmePq9p0uhBOWqNJxQO+LV5d50mjspXdtAvz5Mqv2pSfk5INY2t8nmeCvOy1BSNqaE1pvx+IXmS8vuFlBXya9ueeiWMVBTJ0hf7m1XT1KZwwKf6lphmnjVUf97+lQpzwyoekK2d+9o/N+j3FE8YtbQlVNfSppL8fiopyNbqT/cpHPDp85pm1TW3KWGk4fnZyg75tWNfo+qaYxrUP6STBvfX/qY2VdY0aWxx3oFjE1NTa1wtbXEN6BdUVtCvtnhCE0cW6P9dX6nskF+e2nuMt+9t1OSTByo/J6TPa5r1VUOrsoLt+x1T1F+epHcrvtLY4ohywn75vPY/u+r6FhXkhNXSFldtc5vysoPye1Jb3OikwTmKJYxyQgF9+mWDfJ4kz5MxRoP6h9UWTyjg8ymSHVQo4NOaT/cpFPApO+hT/6ygsoN+JYzRwP4hvV9Zq5a2uIbnZ6uuJaZTCvurrrlNXzW2KmGMRg3MUU1Tq4ryslJ/F+IJo6q6Fp08uL/6h/2S2vc9bnhEFXsbFUsYvbejRoNzw8oJB+T3edq6p14jB+ZIkhIJo+r6qCafPFBVtS3a1xDVkEi2du1vVkFOUNV1UY0c2E+1zW0KB/xqbotrf1ObTh6cI8/z1BZPqLa5TZHsoOIJo4E5Ib1XuV+XnlGodRVfaXBuWLGEkd/zVF0fVf9wQF81tuqkwTn6qrFVpxT2V3NbXJ48hQI+/eWLOp1S2F9jCvvr/c/3Kyvo17bqBgX9Pp00KEfxhNGEUfkKB/xp/T+mK9/fTocPKfM9HtPOLNK/fv+vlBVM70EGjlVdS5vOWvSm7TIA9DDbH56R1s/ryve387+ep/sP/1Bvbt6j0+99Xaf+5PcZ3Q/Qmf+zcRfBA0Cn6lvarO3b+Z6Pr0skjNoSCcXi7V1ooYBPsXhCPs+Tz+dpb31UX9ZHlZ8T1OYv6tXSGteKLdV6v3K/Glvjx7SPP//4UhUe6O4DMuVnr3+sx1d+2ulrHyyappa2uOIJo6yAX3Ut7V30AZ+nwbntXdzRWPu/A7/PU79QezdxwOdJUvu2/vau9P1NbWqNJRQMePLkyeeTwgG/WtriaojGFIsb5YT9yjrQLe732j8jnjBqao2rLZ5QJDuohmj7kITP56mlLa6sgF8+X/t29S0xhQM+JYzU1BqT3+cpLyson+cpGosrbow8eTIy2lLV3hVemBtWfUtMuVkBfVkfVTjYPpQSjSUU8HkK+n3yPKmqtkU5Yb/y+4WUMO29RINywmqJxeV5UlbQr937m1WYm6XWWHvX+IB+B+uNxROKG6Pa5jYVD8hWQ0tMnie1xhKpoYucUEAN0Zh8Pk+JhFHCGOVmBdXS1t5+n9feVV7b3P5F0C/kV2ssIf+BOrODfkVjCbXFEwoH2od+GqMx5WUHVV3fomEDslPtShjJGCOf56n1wGcH/Z6+amyVkZSXFTwwXORTLG5Sn9nYGteeuhYNyctSv5BfCSPtbYhqeH62Pq9p1qD+Ye1vblVOqH1YqiEaUzxhFMkOqq65TZF+QUXbEgr6fdrbEFW/kF9Bv0/RWPvnt7TFU38HmlrjShij/uHAgeEStdcR9Cns9ytujD77skED+gXVGI2rf1ZAeVlBGRnF4kZBv0+fftmgoZEstcUTShipprFVedlB9Qv51RCNKTcclM/XPqTj9zwV5oX1eU2TBvQLace+RuVlBVWQE0oNf+SEA/IkxRJG4YBPTa1x+bz24bCaxlZFYwm1xhIypv3yHKGAT02tMbW0xRU88O+gX6i99kH9w9qxr0lBv6eapjadMSRXXzZE1RpLSJIKckJqao0rJxSQ50meJ4UODNM3tcaVfaAN+5vaVJTX/vc46Pcp5PcpO+RXZU2TJLW3P2bkeUr9vfB57f8+o7G4/D4vNRyamxVQdqh9GNHvefqitlnjhkUUSPP0AIZdeoC9DVFN/Gnn80n6hwP68P7Lu7kifJP/XF+pH/3XB5Kk38yZqEvPKEq91hpLKBQ4+j/U5H+wtj346mY99ceKTl/LdE8fAHcRPnqQHfsadfHPV3b6WkXZlfIO/CYIu/7jnQo98LvNHZ4bPShH/+uik7Twt5skSbddcorunHZah222VTfothfeUyye0CfVDR1e+91tF6p0WOQb9538LVJGyg75D0x4NDJGOunHr3X6no//+QplBf1avnmPPvuyQTdffLKk9smOf/2zFYdtP354RP9n3oXfWAsAHC/CRw90pImt/CZqXzxhdPIRvuQPtf3hGdq+t1FT/mXlMX/+S7dO1oSRBanHkx56S3vqogr4PMUSh//z+58Xjtav3+m85+J48fcMQKYRPnqoZ/5UoUX/3+bDnv/o/stZ9MyiM+59Xc1txzZnpzcZ1D+k/7rlfA3Lz+bUbwAZx9kuPdQPLhit9++bdtjzY+97w0I1kNon5/XF4CFJ63/ybY0alEPwANDj8L9SN4tkB/VRJ5NNR939qj4/MIsZ3Wf+0o0dHm9aNE0VZVdqwWVjdNKgnGP+nH6hgxNNt/50utbdc1m6StT/uugk/WTGGV16T/m9307b/gEg3Rh2sSQWT+iUezpf+2PLT69I+8pzaPfJnnr954bPdfcVp8vn8w6bi3OkuRF76lo06aE/dPran++5VIW5h58+/UVtsyaX/fcRa7n5opNUkBPSKYX9JUk+z9PHVfV65PWPJUn/8YOJuuT0ok7f+/Uza6KxuJ7503bNnjxSz7+7U/n9Qvq/Jgw/4n4BIBOY89FL7GuIasIRTseVpPNOKtC/XfctDewf7saqerdEwujNzVWaclphp6e9Hm1F2+QZJN+kqTWmfqFjn6Ozv6lV5TtrNG7YAA3O5VgC6JsIH71IYzR2THM+7p5+um45cDol2sUT7YtgGWO0r7FVeVnBDivJrvy/p2jogCyF/O2LKJV+w58zZ4QAwPEjfPQyXTnVU5IuPnWw/uMH58jv6/1rhBhjOqx10tIW13Nrd+iyM4o06pA5F7XNbbrh1+/q85om1TSld1ng6aVD9MQNE9L6mQDgEsJHL/V5TZMufOTwBaK+ydafTlfCmB6xuuax6Gzp75duPV9nlwzQ7S+8p1c3fdHhtY/uv1yrP92nv392fcZqYsE3ADgxhI9ebn9TqyLZQc19vlyvbarq0ns/e+hK+Xpoj8i67V/pe79aY7uMlBvOG6EppxZq8skDWWcFAE4Q4aOPicUTuvGZdfrjJ3u79L4/3X2JhuRl9YjhmfqWNo3rpqurfmvEAJXv3N/paxefOlhLbjq3W+oAAJcQPvq41z+s0i3PbejSe351wwRdUTokQxUd3buf7dM1T67N2OcvuelcjR8e0YB+oQ7Pt8YSqtjbqA931erO/3xf8y8do9suOSXtV3IEABA+nBGLJ/T0n7brwdf+cszvKY5k6Y1/uEi5WcGM1ZVIGJXvrNFza3do2cbdaf/8zx66UgljCBEA0IMQPhwUiye05rN9mv2bPx/ze04fkqv//T8nKZIdVF1LTOGATznhgNriCcUTRj7PUyjgU3Vdi/5zw+f69plFmvb/rEpLvc/edK4mjMxXLG7UEovrJ8s+1PLNe/TSrecrLyugMUW5ktoX0Hr9wyoNzg2rOJKtkQP7MTEUAHogwofjEgmjh177S9qvjJoOmx+4vEsLdAEAegfCBzqIxROa+ct39HFVvdU6WMQLAPqurnx/Z+xX0Mcff1w///nP9cUXX2js2LF67LHH9Nd//deZ2h2OIuD36fUFF0mSVm/bq+t+/W7G9/nAd8dq0uiBOrWoP8MkAIAOMhI+XnzxRS1YsECPP/64LrjgAv37v/+7pk+frs2bN2vEiBGZ2CWO0fmnDEr1QCQSRju+atKX9VH5fZ6WvbdLaz/bp/yckKacNlj/48LR2lJVr2EDspXfL6T6aEw5IT8TPQEAJyQjwy6TJk3St771LT3xxBOp58444wxdddVVKisrO+p7GXYBAKD36cr3d9p/hW1tbdWGDRs0bdq0Ds9PmzZNq1evTvfuAABAL5P2YZe9e/cqHo+rqKiow/NFRUWqqjp8qfBoNKpoNJp6XFdXl+6SAABAD5KxwftDJxkeevXSpLKyMkUikdStpKQkUyUBAIAeIO3hY9CgQfL7/Yf1clRXVx/WGyJJCxcuVG1tbepWWVmZ7pIAAEAPkvbwEQqFNGHCBC1fvrzD88uXL9f5559/2PbhcFh5eXkdbgAAoO/KyKm2d9xxh2bPnq2JEydq8uTJevLJJ7Vz507dcsstmdgdAADoRTISPq655hrt27dPDzzwgL744guVlpbqtdde08iRIzOxOwAA0IuwvDoAADhhVtf5AAAAOBrCBwAA6FaEDwAA0K0IHwAAoFsRPgAAQLfKyKm2JyJ58g3XeAEAoPdIfm8fy0m0PS581NfXSxLXeAEAoBeqr69XJBI56jY9bp2PRCKh3bt3Kzc3t9ML0Z2Iuro6lZSUqLKysk+uIdLX2yf1/TbSvt6vr7exr7dP6vttzFT7jDGqr69XcXGxfL6jz+rocT0fPp9Pw4cPz+g++vo1ZPp6+6S+30ba1/v19Tb29fZJfb+NmWjfN/V4JDHhFAAAdCvCBwAA6FZOhY9wOKz77rtP4XDYdikZ0dfbJ/X9NtK+3q+vt7Gvt0/q+23sCe3rcRNOAQBA3+ZUzwcAALCP8AEAALoV4QMAAHQrwgcAAOhWzoSPxx9/XKNHj1ZWVpYmTJigP/7xj7ZL6tSiRYvkeV6H25AhQ1KvG2O0aNEiFRcXKzs7W1OmTNFHH33U4TOi0ahuu+02DRo0SDk5OfrOd76jzz//vMM2NTU1mj17tiKRiCKRiGbPnq39+/envT2rVq3SrFmzVFxcLM/ztGzZsg6vd2d7du7cqVmzZiknJ0eDBg3S7bffrtbW1oy27wc/+MFhx/O8887rNe0rKyvTOeeco9zcXBUWFuqqq67Sli1bOmzT24/hsbSxNx/HJ554QmeddVZqQanJkyfr97//fer13n78vql9vfnYdaasrEye52nBggWp53rlMTQOWLp0qQkGg+app54ymzdvNvPnzzc5OTlmx44dtks7zH333WfGjh1rvvjii9Sturo69frDDz9scnNzzUsvvWQ2bdpkrrnmGjN06FBTV1eX2uaWW24xw4YNM8uXLzfl5eVm6tSpZvz48SYWi6W2ueKKK0xpaalZvXq1Wb16tSktLTUzZ85Me3tee+01c88995iXXnrJSDIvv/xyh9e7qz2xWMyUlpaaqVOnmvLycrN8+XJTXFxs5s2bl9H2zZkzx1xxxRUdjue+ffs6bNOT23f55Zebp59+2nz44Ydm48aNZsaMGWbEiBGmoaEhtU1vP4bH0sbefBxfeeUV8+qrr5otW7aYLVu2mB//+McmGAyaDz/80BjT+4/fN7WvNx+7Q/35z382o0aNMmeddZaZP39+6vneeAydCB/nnnuuueWWWzo8d/rpp5u7777bUkVHdt9995nx48d3+loikTBDhgwxDz/8cOq5lpYWE4lEzK9+9StjjDH79+83wWDQLF26NLXNrl27jM/nM6+//roxxpjNmzcbSWbt2rWpbdasWWMkmY8//jgDrWp36Jdzd7bntddeMz6fz+zatSu1zQsvvGDC4bCpra3NSPuMaf+P77vf/e4R39Ob2meMMdXV1UaSefvtt40xfe8YdtZGY/recczPzze//vWv++Tx+3r7jOk7x66+vt6MGTPGLF++3Fx88cWp8NFbj2GfH3ZpbW3Vhg0bNG3atA7PT5s2TatXr7ZU1dF98sknKi4u1ujRo3Xttdfqs88+kyRVVFSoqqqqQ1vC4bAuvvjiVFs2bNigtra2DtsUFxertLQ0tc2aNWsUiUQ0adKk1DbnnXeeIpFIt/6ZdGd71qxZo9LSUhUXF6e2ufzyyxWNRrVhw4aMtnPlypUqLCzUqaeeqr//+79XdXV16rXe1r7a2lpJUkFBgaS+eQwPbWNSXziO8XhcS5cuVWNjoyZPntznjt+h7UvqC8du7ty5mjFjhi677LIOz/fWY9jjLiyXbnv37lU8HldRUVGH54uKilRVVWWpqiObNGmSnn32WZ166qnas2ePfvrTn+r888/XRx99lKq3s7bs2LFDklRVVaVQKKT8/PzDtkm+v6qqSoWFhYftu7CwsFv/TLqzPVVVVYftJz8/X6FQKKNtnj59ur73ve9p5MiRqqio0L333qtLLrlEGzZsUDgc7lXtM8bojjvu0IUXXqjS0tLUfpP1Hlp/bzyGnbVR6v3HcdOmTZo8ebJaWlrUv39/vfzyyzrzzDNTXyq9/fgdqX1S7z92krR06VKVl5dr3bp1h73WW/8N9vnwkeR5XofHxpjDnusJpk+fnro/btw4TZ48WSeffLKWLFmSmiR1PG05dJvOtrf1Z9Jd7bHR5muuuSZ1v7S0VBMnTtTIkSP16quv6uqrrz7i+3pi++bNm6cPPvhA77zzzmGv9ZVjeKQ29vbjeNppp2njxo3av3+/XnrpJc2ZM0dvv/32EffZ247fkdp35pln9vpjV1lZqfnz5+vNN99UVlbWEbfrbcewzw+7DBo0SH6//7BUVl1dfViC64lycnI0btw4ffLJJ6mzXo7WliFDhqi1tVU1NTVH3WbPnj2H7evLL7/s1j+T7mzPkCFDDttPTU2N2traurXNQ4cO1ciRI/XJJ5+k6uoN7bvtttv0yiuvaMWKFRo+fHjq+b50DI/Uxs70tuMYCoV0yimnaOLEiSorK9P48eP1i1/8os8cvyO1rzO97dht2LBB1dXVmjBhggKBgAKBgN5++23967/+qwKBQOqze90x7NIMkV7q3HPPNbfeemuH584444weOeH0UC0tLWbYsGHm/vvvT00seuSRR1KvR6PRTicWvfjii6ltdu/e3enEonfffTe1zdq1a61NOO2O9iQnSu3evTu1zdKlSzM+4fRQe/fuNeFw2CxZsqRXtC+RSJi5c+ea4uJis3Xr1k5f7+3H8Jva2JnedhwPdckll5g5c+b0ieN3tPZ1prcdu7q6OrNp06YOt4kTJ5obbrjBbNq0qdceQyfCR/JU29/85jdm8+bNZsGCBSYnJ8ds377ddmmHufPOO83KlSvNZ599ZtauXWtmzpxpcnNzU7U+/PDDJhKJmN/+9rdm06ZN5vvf/36np1QNHz7cvPXWW6a8vNxccsklnZ5SddZZZ5k1a9aYNWvWmHHjxmXkVNv6+nrz3nvvmffee89IMo8++qh57733Uqc5d1d7kqeIXXrppaa8vNy89dZbZvjw4Sd8GtzR2ldfX2/uvPNOs3r1alNRUWFWrFhhJk+ebIYNG9Zr2nfrrbeaSCRiVq5c2eFUxaamptQ2vf0YflMbe/txXLhwoVm1apWpqKgwH3zwgfnxj39sfD6fefPNN40xvf/4Ha19vf3YHcnXz3YxpnceQyfChzHG/Nu//ZsZOXKkCYVC5lvf+laH0+h6kuT52cFg0BQXF5urr77afPTRR6nXE4mEue+++8yQIUNMOBw2F110kdm0aVOHz2hubjbz5s0zBQUFJjs728ycOdPs3Lmzwzb79u0z119/vcnNzTW5ubnm+uuvNzU1NWlvz4oVK4ykw27J30q6sz07duwwM2bMMNnZ2aagoMDMmzfPtLS0ZKx9TU1NZtq0aWbw4MEmGAyaESNGmDlz5hxWe09uX2dtk2Sefvrp1Da9/Rh+Uxt7+3G86aabUv/3DR482Fx66aWp4GFM7z9+R2tfbz92R3Jo+OiNx9AzxpiuDdQAAAAcvz4/4RQAAPQshA8AANCtCB8AAKBbET4AAEC3InwAAIBuRfgAAADdivABAAC6FeEDAAB0K8IHAADoVoQPAADQrQgfAACgWxE+AABAt/r/AV/Yo+WDqGyAAAAAAElFTkSuQmCC",
-      "text/plain": [
-       "<Figure size 640x480 with 1 Axes>"
-      ]
-     },
-     "metadata": {},
-     "output_type": "display_data"
-    },
-    {
-     "data": {
-      "application/vnd.jupyter.widget-view+json": {
-       "model_id": "0904005cfefd4a0fbcecb9960404c85a",
-=======
       "application/vnd.jupyter.widget-view+json": {
        "model_id": "5466e9158ae74c039bab6c88245d4ab5",
->>>>>>> 2aa0113f
        "version_major": 2,
        "version_minor": 0
       },
       "text/plain": [
-<<<<<<< HEAD
-       "VBox(children=(Label(value='12.150 MB of 12.150 MB uploaded\\r'), FloatProgress(value=1.0, max=1.0)))"
-=======
        "VBox(children=(Label(value='3.835 MB of 3.835 MB uploaded\\r'), FloatProgress(value=1.0, max=1.0)))"
->>>>>>> 2aa0113f
       ]
      },
      "metadata": {},
@@ -823,11 +616,7 @@
        "    .wandb-row { display: flex; flex-direction: row; flex-wrap: wrap; justify-content: flex-start; width: 100% }\n",
        "    .wandb-col { display: flex; flex-direction: column; flex-basis: 100%; flex: 1; padding: 10px; }\n",
        "    </style>\n",
-<<<<<<< HEAD
-       "<div class=\"wandb-row\"><div class=\"wandb-col\"><h3>Run history:</h3><br/><table class=\"wandb\"><tr><td>MSE_on_fixed_grid</td><td>██▄▂▁▁▃▃▄▆▆▆▆▆▇█████████████████████████</td></tr><tr><td>batch_within_epoch</td><td>▁▁▁▁▁▂▂▂▂▂▂▂▂▃▃▃▃▃▄▄▄▄▅▅▅▆▆▆▆▆▇▇▇▇▇▇▇███</td></tr><tr><td>epoch</td><td>▁▁▁▁▁▁▁▁▁▁▁▁▁▁▁▁▁▁▁▁▁▁▁▁▁▁▁▁▁▁▁▁▁▁▁▁▁▁▁▁</td></tr><tr><td>loss</td><td>█▇▇▇▆▆▃▂▁▁▂▃▃▃▃▄▅▅▅▆▇▇▇▇▇▇▇▇▇▇▇▇▇▇▇▇▇▇▇▇</td></tr></table><br/></div><div class=\"wandb-col\"><h3>Run summary:</h3><br/><table class=\"wandb\"><tr><td>MSE_on_fixed_grid</td><td>0.14759</td></tr><tr><td>batch_within_epoch</td><td>40000</td></tr><tr><td>epoch</td><td>1</td></tr><tr><td>loss</td><td>1.00265</td></tr></table><br/></div></div>"
-=======
        "<div class=\"wandb-row\"><div class=\"wandb-col\"><h3>Run history:</h3><br/><table class=\"wandb\"><tr><td>MSE_on_fixed_grid</td><td>█▆▅▄▄▃▃▃▃▃▂▂▂▂▂▂▂▂▂▂▁▁▂▁▁▁▁▁▁▁▁▁▁▁▁▁▁▁▁▁</td></tr><tr><td>batch_within_epoch</td><td>▁▁▁▁▁▂▂▂▂▂▂▂▂▂▂▃▃▃▄▄▄▄▄▄▄▅▅▅▅▅▆▆▆▇▇▇▇▇██</td></tr><tr><td>epoch</td><td>▁▁▁▁▁▁▁▁▁▁▁▁▁▁▁▁▁▁▁▁▁▁▁▁▁▁▁▁▁▁▁▁▁▁▁▁▁▁▁▁</td></tr><tr><td>loss</td><td>█▇█▇▇▆▄▅▅▄▄▃▄▄▄▄▄▃▃▃▃▂▂▃▁▁▂▂▃▂▂▁▂▂▁▂▂▃▂▂</td></tr></table><br/></div><div class=\"wandb-col\"><h3>Run summary:</h3><br/><table class=\"wandb\"><tr><td>MSE_on_fixed_grid</td><td>0.01807</td></tr><tr><td>batch_within_epoch</td><td>20000</td></tr><tr><td>epoch</td><td>1</td></tr><tr><td>loss</td><td>0.1333</td></tr></table><br/></div></div>"
->>>>>>> 2aa0113f
       ],
       "text/plain": [
        "<IPython.core.display.HTML object>"
@@ -839,11 +628,7 @@
     {
      "data": {
       "text/html": [
-<<<<<<< HEAD
-       " View run <strong style=\"color:#cdcd00\">daily-donkey-25</strong> at: <a href='https://wandb.ai/abdtab-tue/inr_edu_24/runs/92931qke' target=\"_blank\">https://wandb.ai/abdtab-tue/inr_edu_24/runs/92931qke</a><br/> View project at: <a href='https://wandb.ai/abdtab-tue/inr_edu_24' target=\"_blank\">https://wandb.ai/abdtab-tue/inr_edu_24</a><br/>Synced 5 W&B file(s), 0 media file(s), 2 artifact file(s) and 100 other file(s)"
-=======
        " View run <strong style=\"color:#cdcd00\">light-vortex-96</strong> at: <a href='https://wandb.ai/nld/inr_edu_24/runs/fpkgzkuc' target=\"_blank\">https://wandb.ai/nld/inr_edu_24/runs/fpkgzkuc</a><br/> View project at: <a href='https://wandb.ai/nld/inr_edu_24' target=\"_blank\">https://wandb.ai/nld/inr_edu_24</a><br/>Synced 5 W&B file(s), 0 media file(s), 2 artifact file(s) and 50 other file(s)"
->>>>>>> 2aa0113f
       ],
       "text/plain": [
        "<IPython.core.display.HTML object>"
@@ -855,11 +640,7 @@
     {
      "data": {
       "text/html": [
-<<<<<<< HEAD
-       "Find logs at: <code>./wandb/run-20241213_153140-92931qke/logs</code>"
-=======
        "Find logs at: <code>./wandb/run-20250103_192213-fpkgzkuc/logs</code>"
->>>>>>> 2aa0113f
       ],
       "text/plain": [
        "<IPython.core.display.HTML object>"
