{
 "cells": [
  {
   "cell_type": "markdown",
   "metadata": {},
   "source": [
    "# Example of training an INR locally\n",
    "This notebook provides an example of how to create an INR and train it locally using the tools in this repo."
   ]
  },
  {
   "cell_type": "code",
   "execution_count": 1,
<<<<<<< HEAD
   "execution_count": 1,
=======
>>>>>>> 765f9404
   "metadata": {
    "ExecuteTime": {
     "end_time": "2025-01-06T14:55:22.968569596Z",
     "start_time": "2025-01-06T14:55:22.925237450Z"
    }
   },
   "outputs": [
    {
     "name": "stderr",
     "output_type": "stream",
     "text": [
      "\u001b[34m\u001b[1mwandb\u001b[0m: Using wandb-core as the SDK backend. Please refer to https://wandb.me/wandb-core for more information.\n",
      "\u001b[34m\u001b[1mwandb\u001b[0m: Currently logged in as: \u001b[33mabdtab\u001b[0m (\u001b[33mabdtab-tue\u001b[0m). Use \u001b[1m`wandb login --relogin`\u001b[0m to force relogin\n"
     ]
    }
   ],
   "source": [
    "import pdb\n",
    "import traceback\n",
    "\n",
    "import jax\n",
    "from jax import numpy as jnp\n",
    "import optax\n",
    "import wandb\n",
    "\n",
    "from common_dl_utils.config_creation import Config\n",
    "import common_jax_utils as cju\n",
    "\n",
    "wandb.login()\n",
    "\n",
    "key = jax.random.PRNGKey(12398)\n",
    "key_gen = cju.key_generator(key)"
   ]
  },
  {
   "cell_type": "code",
   "execution_count": 2,
   "metadata": {
    "ExecuteTime": {
     "end_time": "2025-01-06T14:55:23.553170506Z",
     "start_time": "2025-01-06T14:55:23.447043302Z"
    }
   },
   "outputs": [],
   "source": []
  },
  {
   "cell_type": "markdown",
   "metadata": {},
   "source": [
    "We want to train a single INR on `example_data/parrot.png`. We'll use the `CombinedINR` clas from `model_components.inr_modules` together with the `SirenLayer` and `GaussianINRLayer` from `model_components.inr_layers` for the model, and we'll train it using the tools from `inr_utils`.\n",
    "\n",
    "To do all of this, basically we only need to create a config. We'll use the `common_dl_utils.config_creation.Config` class for this, but this is basically just a dictionary that allows for attribute access-like acces of its elements (so we can do `config.model_type = \"CombinedINR\"` instead of `config[\"model_type\"] = \"CombinedINR\"`). You can also just use a dictionary instead.\n",
    "\n",
    "Then we'll use the tools from `common_jax_utils` to first get a model from this config so we can inspect it, and then just run the experiment specified by the config.\n",
    "\n",
    "Doing this in a config instead of hard coded might seem like extra work, but consider this:\n",
    "1. you can serialize this config as a json file or a yaml file to later get the same model and experimental settings back \n",
    "   so when you are experimenting with different architectures, if you just store the configs you've used, you can easily recreate previous results\n",
    "2. when we get to running hyper parameter sweeps, you can easily get these configs (with a pick for the varying hyper parameters) from wandb\n",
    "   and then run an experiment specified by that config on any machine you want, e.g. on Snellius"
   ]
  },
  {
   "cell_type": "code",
   "execution_count": 5,
   "metadata": {
    "ExecuteTime": {
     "end_time": "2025-01-06T14:55:24.410408058Z",
     "start_time": "2025-01-06T14:55:24.393999841Z"
    }
   },
   "outputs": [],
   "source": [
    "config = Config()\n",
    "\n",
    "# first we specify what the model should look like\n",
    "config.architecture = './model_components'  # module containing all relevant classes for architectures\n",
    "# NB if the classes relevant for creating the model are spread over multiple modules, this is no problem\n",
    "# let config.architecture be the module that contains the \"main\" model class, and for all other components just specify the module\n",
    "# or specify the other modules as default modules to the tools in common_jax_utils.run_utils\n",
    "config.model_type = 'inr_modules.CombinedINR'\n",
    "\n",
    "config.model_config = Config()\n",
    "config.model_config.in_size = 2\n",
    "config.model_config.out_size = 3\n",
<<<<<<< HEAD
    "config.model_config.in_size = 2\n",
    "config.model_config.out_size = 3\n",
=======
>>>>>>> 765f9404
    "config.model_config.terms = [  # CombinedINR uses multiple MLPs and returns the sum of their outputs. These 'terms' are the MLPs\n",
    "    # ('inr_modules.MLPINR.from_config',{\n",
    "    #     'hidden_size': 256,\n",
    "    #     'num_layers': 5,\n",
    "    #     'layer_type': 'inr_layers.SirenLayer',\n",
    "    #     'num_splits': 3,\n",
    "    #     'activation_kwargs': {'w0':12.},#{'inverse_scale': 5.},\n",
    "    #     'initialization_scheme':'initialization_schemes.siren_scheme',\n",
    "    #     'initialization_scheme_kwargs': {'w0': 12.},\n",
    "    #     'positional_encoding_layer': ('state_test_objects.py', 'CountingIdentity'),\n",
    "    # }),\n",
    "    # ('inr_modules.MLPINR.from_config',{\n",
    "    #     'hidden_size': 1024,\n",
    "    #     'num_layers': 2,\n",
    "    #     'num_splits': 1,\n",
    "    #     'layer_type': 'inr_layers.GaussianINRLayer',\n",
    "    #     'use_complex': False,\n",
    "    #     'activation_kwargs': {'inverse_scale': 1},\n",
    "    # })\n",
    "    ('inr_modules.MLPINR.from_config',{\n",
    "        'hidden_size': 256,\n",
    "        'num_layers': 5,\n",
    "        'layer_type': 'inr_layers.FinerLayer',\n",
    "        'num_splits': 1,\n",
    "        'use_complex': False,\n",
    "        'activation_kwargs': {'w0': 15},\n",
    "        'initialization_scheme':'initialization_schemes.finer_scheme',\n",
    "        'initialization_scheme_kwargs':{'bias_k' : 10}\n",
    "        # 'initialization_scheme_k' : {'k': 20}\n",
    "        #'positional_encoding_layer': ('inr_layers.ClassicalPositionalEncoding.from_config', {'num_frequencies': 10}),\n",
    "    })\n",
    "]\n",
    "\n",
    "# next, we set up the training loop, including the 'target_function' that we want to mimic\n",
    "config.trainer_module = './inr_utils/'  # similarly to config.architecture above, here we just specify in what module to look for objects by default\n",
    "config.trainer_type = 'training.train_inr'\n",
    "config.loss_evaluator = 'losses.PointWiseLossEvaluator'\n",
    "config.target_function = 'images.ContinuousImage'\n",
    "config.target_function_config = {\n",
    "    'image': './example_data/parrot.png',\n",
    "    'scale_to_01': True,\n",
    "    'interpolation_method': 'images.make_piece_wise_constant_interpolation',\n",
    "    'data_index': None\n",
    "}\n",
    "config.loss_function = 'losses.scaled_mse_loss'\n",
    "config.state_update_function = ('state_test_objects.py', 'counter_updater')\n",
    "config.sampler = ('sampling.GridSubsetSampler',{  # samples coordinates in a fixed grid, that should in this case coincide with the pixel locations in the image\n",
    "    'size': [2040, 1356],\n",
    "    'batch_size': 2000,\n",
    "    'allow_duplicates': False,\n",
    "})\n",
    "\n",
    "config.optimizer = 'adam'  # we'll have to add optax to the additional default modules later\n",
    "config.optimizer_config = {\n",
    "    'learning_rate': 1.5e-4\n",
    "}\n",
    "config.steps = 20000 #changed from 40000\n",
    "config.use_wandb = True\n",
    "\n",
    "# now we want some extra things, like logging, to happen during training\n",
    "# the inr_utils.training.train_inr function allows for this through callbacks.\n",
    "# The callbacks we want to use can be found in inr_utils.callbacks\n",
    "config.after_step_callback = 'callbacks.ComposedCallback'\n",
    "config.after_step_callback_config = {\n",
    "    'callbacks':[\n",
    "        ('callbacks.print_loss', {'after_every':400}),  # only print the loss every 400th step\n",
    "        'callbacks.report_loss',  # but log the loss to wandb after every step\n",
    "        ('callbacks.MetricCollectingCallback', # this thing will help us collect metrics and log images to wandb\n",
    "             {'metric_collector':'metrics.MetricCollector'}\n",
    "        ),\n",
    "        'callbacks.raise_error_on_nan'  # stop training if the loss becomes NaN\n",
    "    ],\n",
    "    'show_logs': False\n",
    "}\n",
    "\n",
    "config.after_training_callback = ('state_test_objects.py', 'after_training_callback')\n",
    "\n",
    "config.metric_collector_config = {  # the metrics for MetricCollectingCallback / metrics.MetricCollector\n",
    "    'metrics':[\n",
    "        ('metrics.PlotOnGrid2D', {'grid': 256, 'batch_size':8*256, 'frequency':'every_n_batches'}),  \n",
    "        # ^ plots the image on this fixed grid so we can visually inspect the inr on wandb\n",
    "        ('metrics.MSEOnFixedGrid', {'grid': [2040, 1356], 'batch_size':2040, 'frequency': 'every_n_batches'})\n",
    "        # ^ compute the MSE with the actual image pixels\n",
    "    ],\n",
    "    'batch_frequency': 400,  # compute all of these metrics every 400 batches\n",
    "    'epoch_frequency': 1  # not actually used\n",
    "}\n",
    "\n",
    "#config.after_training_callback = None  # don't care for one now, but you could have this e.g. store some nice loss plots if you're not using wandb \n",
    "config.optimizer_state = None  # we're starting from scratch"
   ]
  },
  {
   "cell_type": "code",
   "execution_count": 6,
   "metadata": {},
   "outputs": [],
   "source": [
    "# let's first see if we get the correct model\n",
    "try:\n",
    "    inr = cju.run_utils.get_model_from_config_and_key(\n",
    "        prng_key=next(key_gen),\n",
    "        config=config,\n",
    "        model_sub_config_name_base='model',\n",
    "        add_model_module_to_architecture_default_module=False, # since the model is already in the default module specified by 'architecture',\n",
    "    )\n",
    "except Exception as e:\n",
    "    traceback.print_exc()\n",
    "    print(e)\n",
    "    print('\\n')\n",
    "    pdb.post_mortem()"
   ]
  },
  {
   "cell_type": "code",
   "execution_count": 7,
   "metadata": {
    "ExecuteTime": {
     "end_time": "2024-11-27T13:11:48.290828912Z",
     "start_time": "2024-11-27T13:11:48.207796154Z"
    }
   },
   "outputs": [
    {
     "data": {
      "text/plain": [
       "CombinedINR(\n",
       "  terms=(\n",
       "    MLPINR(\n",
       "      layers=(\n",
       "        FinerLayer(\n",
       "          weights=f32[256,2],\n",
       "          biases=f32[256],\n",
       "          activation_kwargs={'w0': 15}\n",
       "        ),\n",
       "        FinerLayer(\n",
       "          weights=f32[256,256],\n",
       "          biases=f32[256],\n",
       "          activation_kwargs={'w0': 15}\n",
       "        ),\n",
       "        FinerLayer(\n",
       "          weights=f32[256,256],\n",
       "          biases=f32[256],\n",
       "          activation_kwargs={'w0': 15}\n",
       "        ),\n",
<<<<<<< HEAD
       "        SirenLayer(\n",
=======
       "        FinerLayer(\n",
>>>>>>> 765f9404
       "          weights=f32[256,256],\n",
       "          biases=f32[256],\n",
       "          activation_kwargs={'w0': 15}\n",
       "        ),\n",
       "        Linear(weights=f32[3,256], biases=f32[3], activation_kwargs={})\n",
       "      )\n",
       "    ),\n",
       "  ),\n",
       "  post_processor=<function real_part>\n",
       ")"
      ]
     },
     "execution_count": 7,
     "metadata": {},
     "output_type": "execute_result"
    }
   ],
   "source": [
    "inr"
   ]
  },
  {
   "cell_type": "code",
   "execution_count": 8,
   "metadata": {},
   "outputs": [],
   "source": [
    "# check that it works properly\n",
    "try:\n",
    "    inr(jnp.zeros(2))\n",
    "except Exception as e:\n",
    "    traceback.print_exc()\n",
    "    print(e)\n",
    "    print('\\n')\n",
    "    pdb.post_mortem()"
   ]
  },
  {
   "cell_type": "code",
   "execution_count": 9,
   "metadata": {},
   "outputs": [],
   "source": [
    "# next we get the experiment from the config using common_jax_utils.run_utils.get_experiment_from_config_and_key\n",
    "experiment = cju.run_utils.get_experiment_from_config_and_key(\n",
    "    prng_key=next(key_gen),\n",
    "    config=config,\n",
    "    model_kwarg_in_trainer='inr',\n",
    "    model_sub_config_name_base='model',  # so it looks for \"model_config\" in config\n",
    "    trainer_default_module_key='trainer_module',  # so it knows to get the module specified by config.trainer_module\n",
    "    additional_trainer_default_modules=[optax],  # remember the don't forget to add optax to the default modules? This is that \n",
    "    add_model_module_to_architecture_default_module=False,\n",
    "    initialize=False  # don't run the experiment yet, we want to use wandb\n",
    ")"
   ]
  },
  {
   "cell_type": "code",
   "execution_count": 10,
   "metadata": {},
   "outputs": [
    {
     "data": {
      "text/plain": [
       "PostponedInitialization(cls=train_inr, kwargs={'loss_evaluator': PostponedInitialization(cls=PointWiseLossEvaluator, kwargs={'target_function': PostponedInitialization(cls=ContinuousImage, kwargs={'image': './example_data/parrot.png', 'scale_to_01': True, 'interpolation_method': <function make_piece_wise_constant_interpolation at 0x7fe9c6083880>}, missing_args=[]), 'loss_function': <function scaled_mse_loss at 0x7fe9c6095510>, 'state_update_function': <function counter_updater at 0x7fe9c60b1510>}, missing_args=[]), 'sampler': PostponedInitialization(cls=GridSubsetSampler, kwargs={'size': [2040, 1356], 'batch_size': 2000, 'allow_duplicates': False, 'min': 0.0, 'max': 1.0, 'num_dimensions': None, 'indexing': 'ij'}, missing_args=[]), 'optimizer': PostponedInitialization(cls=adam, kwargs={'learning_rate': 0.00015, 'b1': 0.9, 'b2': 0.999, 'eps': 1e-08, 'eps_root': 0.0, 'mu_dtype': None, 'nesterov': False}, missing_args=[]), 'steps': 20000, 'use_wandb': True, 'after_step_callback': PostponedInitialization(cls=ComposedCallback, kwargs={'callbacks': [functools.partial(<function print_loss at 0x7fe9c6095bd0>, after_every=400), <function report_loss at 0x7fe9c6097760>, PostponedInitialization(cls=MetricCollectingCallback, kwargs={'metric_collector': PostponedInitialization(cls=MetricCollector, kwargs={'metrics': [PostponedInitialization(cls=PlotOnGrid2D, kwargs={'grid': 256, 'batch_size': 2048, 'frequency': 'every_n_batches', 'use_wandb': True}, missing_args=[]), PostponedInitialization(cls=MSEOnFixedGrid, kwargs={'grid': [2040, 1356], 'batch_size': 2040, 'frequency': 'every_n_batches', 'num_dims': None, 'target_function': PostponedInitialization(cls=ContinuousImage, kwargs={'image': './example_data/parrot.png', 'scale_to_01': True, 'interpolation_method': <function make_piece_wise_constant_interpolation at 0x7fe9c6083880>}, missing_args=[])}, missing_args=[])], 'batch_frequency': 400, 'epoch_frequency': 1}, missing_args=[])}, missing_args=[]), <function raise_error_on_nan at 0x7fe9c6097910>], 'show_logs': False, 'use_wandb': True, 'display_func': <function pprint at 0x7feb236a8dc0>}, missing_args=[]), 'after_training_callback': <function after_training_callback at 0x7fe9c60b1240>, 'optimizer_state': None, 'state_initialization_function': <function initialize_state at 0x7fe9c6097d90>, 'state': None, 'inr': PostponedInitialization(cls=CombinedINR, kwargs={'terms': [PostponedInitialization(cls=from_config, kwargs={'hidden_size': 256, 'num_layers': 5, 'layer_type': <class 'model_components.inr_layers.FinerLayer'>, 'activation_kwargs': {'w0': 15}, 'initialization_scheme': <function finer_scheme at 0x7feaa80f9630>, 'initialization_scheme_kwargs': {'bias_k': 10}, 'num_splits': 1, 'positional_encoding_layer': None, 'post_processor': None, 'in_size': 2, 'out_size': 3, 'key': Array([ 620926636, 2777008718], dtype=uint32)}, missing_args=[])], 'post_processor': <function real_part at 0x7feaddc463b0>}, missing_args=[]), 'key': Array([2787468311,  760366300], dtype=uint32)}, missing_args=[])"
      ]
     },
     "execution_count": 10,
     "metadata": {},
     "output_type": "execute_result"
    }
   ],
   "source": [
    "experiment"
   ]
  },
  {
   "cell_type": "code",
   "execution_count": 11,
   "metadata": {},
   "outputs": [
    {
     "data": {
      "text/html": [
       "Tracking run with wandb version 0.18.1"
      ],
      "text/plain": [
       "<IPython.core.display.HTML object>"
      ]
     },
     "metadata": {},
     "output_type": "display_data"
    },
    {
     "data": {
      "text/html": [
       "Run data is saved locally in <code>/home/abdtab/INR_BEP/wandb/run-20250129_114530-tqgxpygu</code>"
      ],
      "text/plain": [
       "<IPython.core.display.HTML object>"
      ]
     },
     "metadata": {},
     "output_type": "display_data"
    },
    {
     "data": {
      "text/html": [
       "Syncing run <strong><a href='https://wandb.ai/abdtab-tue/inr_edu_24/runs/tqgxpygu' target=\"_blank\">sandy-sponge-30</a></strong> to <a href='https://wandb.ai/abdtab-tue/inr_edu_24' target=\"_blank\">Weights & Biases</a> (<a href='https://wandb.me/run' target=\"_blank\">docs</a>)<br/>"
      ],
      "text/plain": [
       "<IPython.core.display.HTML object>"
      ]
     },
     "metadata": {},
     "output_type": "display_data"
    },
    {
     "data": {
      "text/html": [
       " View project at <a href='https://wandb.ai/nld/inr_edu_24' target=\"_blank\">https://wandb.ai/nld/inr_edu_24</a>"
      ],
      "text/plain": [
       "<IPython.core.display.HTML object>"
      ]
     },
     "metadata": {},
     "output_type": "display_data"
    },
    {
     "data": {
      "text/html": [
       " View run at <a href='https://wandb.ai/abdtab-tue/inr_edu_24/runs/tqgxpygu' target=\"_blank\">https://wandb.ai/abdtab-tue/inr_edu_24/runs/tqgxpygu</a>"
      ],
      "text/plain": [
       "<IPython.core.display.HTML object>"
      ]
     },
     "metadata": {},
     "output_type": "display_data"
    },
    {
     "name": "stdout",
     "output_type": "stream",
     "text": [
      "Loss at step 400 is 1.1471482515335083.\n",
      "Loss at step 800 is 1.0104055404663086.\n",
      "Loss at step 1200 is 1.004112720489502.\n",
      "Loss at step 1600 is 1.0030335187911987.\n",
      "Loss at step 2000 is 1.0009151697158813.\n",
      "Loss at step 2400 is 1.002183437347412.\n",
      "Loss at step 2800 is 0.999544084072113.\n",
      "Loss at step 3200 is 0.7464337348937988.\n",
      "Loss at step 3600 is 0.4678514003753662.\n",
      "Loss at step 4000 is 0.37506744265556335.\n",
      "Loss at step 4400 is 0.2749849855899811.\n",
      "Loss at step 4800 is 0.21250368654727936.\n",
      "Loss at step 5200 is 0.17882297933101654.\n",
      "Loss at step 5600 is 0.16453754901885986.\n",
      "Loss at step 6000 is 0.1458287388086319.\n",
      "Loss at step 6400 is 0.143561452627182.\n",
      "Loss at step 6800 is 0.13198398053646088.\n",
      "Loss at step 7200 is 0.1345449835062027.\n",
      "Loss at step 7600 is 0.12204417586326599.\n",
      "Loss at step 8000 is 0.13753560185432434.\n",
      "Loss at step 8400 is 0.12104737758636475.\n",
      "Loss at step 8800 is 0.13305051624774933.\n",
      "Loss at step 9200 is 0.14802232384681702.\n",
      "Loss at step 9600 is 0.15638786554336548.\n",
      "Loss at step 10000 is 0.1671190857887268.\n",
      "Loss at step 10400 is 0.16509504616260529.\n",
      "Loss at step 10800 is 0.16888180375099182.\n",
      "Loss at step 11200 is 0.17801392078399658.\n",
      "Loss at step 11600 is 0.18042540550231934.\n",
      "Loss at step 12000 is 0.1714373528957367.\n",
      "Loss at step 12400 is 0.18711037933826447.\n",
      "Loss at step 12800 is 0.19284851849079132.\n",
      "Loss at step 13200 is 0.2114335298538208.\n",
      "Loss at step 13600 is 0.19878852367401123.\n",
      "Loss at step 14000 is 0.19591757655143738.\n",
      "Loss at step 14400 is 0.17375366389751434.\n",
      "Loss at step 14800 is 0.19357050955295563.\n",
      "Loss at step 15200 is 0.21808584034442902.\n",
      "Loss at step 15600 is 0.23558804392814636.\n",
      "Loss at step 16000 is 0.220734104514122.\n",
      "Loss at step 16400 is 0.2203008383512497.\n",
      "Loss at step 16800 is 0.19712160527706146.\n",
      "Loss at step 17200 is 0.22240740060806274.\n",
      "Loss at step 17600 is 0.22212381660938263.\n",
      "Loss at step 18000 is 0.2153734266757965.\n",
      "Loss at step 18400 is 0.2914871275424957.\n",
      "Loss at step 18800 is 0.23920924961566925.\n",
      "Loss at step 19200 is 0.2567838728427887.\n",
      "Loss at step 19600 is 0.2553482949733734.\n",
      "Loss at step 20000 is 0.23769350349903107.\n",
      "Checking model and state for CountingIdentity layers\n"
     ]
    },
    {
     "data": {
      "application/vnd.jupyter.widget-view+json": {
       "model_id": "234a6b8d138c4d9a8eed028858ac3807",
       "version_major": 2,
       "version_minor": 0
      },
      "text/plain": [
       "VBox(children=(Label(value='6.981 MB of 6.981 MB uploaded\\r'), FloatProgress(value=1.0, max=1.0)))"
      ]
     },
     "metadata": {},
     "output_type": "display_data"
    },
    {
     "data": {
      "text/html": [
       "<style>\n",
       "    table.wandb td:nth-child(1) { padding: 0 10px; text-align: left ; width: auto;} td:nth-child(2) {text-align: left ; width: 100%}\n",
       "    .wandb-row { display: flex; flex-direction: row; flex-wrap: wrap; justify-content: flex-start; width: 100% }\n",
       "    .wandb-col { display: flex; flex-direction: column; flex-basis: 100%; flex: 1; padding: 10px; }\n",
       "    </style>\n",
       "<div class=\"wandb-row\"><div class=\"wandb-col\"><h3>Run history:</h3><br/><table class=\"wandb\"><tr><td>MSE_on_fixed_grid</td><td>█▇▇▇▇▇▅▃▃▂▁▁▁▁▁▁▁▁▁▁▁▁▁▁▁▁▁▁▁▂▂▂▂▂▂▂▂▂▂▂</td></tr><tr><td>batch_within_epoch</td><td>▁▁▁▁▁▁▂▂▂▂▂▂▂▂▂▄▄▄▄▄▄▄▅▅▅▅▅▆▆▆▆▆▆▆▇▇▇▇▇█</td></tr><tr><td>epoch</td><td>▁▁▁▁▁▁▁▁▁▁▁▁▁▁▁▁▁▁▁▁▁▁▁▁▁▁▁▁▁▁▁▁▁▁▁▁▁▁▁▁</td></tr><tr><td>loss</td><td>█▂▂▁▁▁▁▁▁▁▁▁▁▁▁▁▁▁▁▁▁▁▁▁▁▁▁▁▁▁▁▁▁▁▁▁▁▁▁▁</td></tr></table><br/></div><div class=\"wandb-col\"><h3>Run summary:</h3><br/><table class=\"wandb\"><tr><td>MSE_on_fixed_grid</td><td>0.03566</td></tr><tr><td>batch_within_epoch</td><td>20000</td></tr><tr><td>epoch</td><td>1</td></tr><tr><td>loss</td><td>0.23769</td></tr></table><br/></div></div>"
      ],
      "text/plain": [
       "<IPython.core.display.HTML object>"
      ]
     },
     "metadata": {},
     "output_type": "display_data"
    },
    {
     "data": {
      "text/html": [
       " View run <strong style=\"color:#cdcd00\">sandy-sponge-30</strong> at: <a href='https://wandb.ai/abdtab-tue/inr_edu_24/runs/tqgxpygu' target=\"_blank\">https://wandb.ai/abdtab-tue/inr_edu_24/runs/tqgxpygu</a><br/> View project at: <a href='https://wandb.ai/abdtab-tue/inr_edu_24' target=\"_blank\">https://wandb.ai/abdtab-tue/inr_edu_24</a><br/>Synced 4 W&B file(s), 0 media file(s), 5 artifact file(s) and 50 other file(s)"
      ],
      "text/plain": [
       "<IPython.core.display.HTML object>"
      ]
     },
     "metadata": {},
     "output_type": "display_data"
    },
    {
     "data": {
      "text/html": [
       "Find logs at: <code>./wandb/run-20250129_114530-tqgxpygu/logs</code>"
      ],
      "text/plain": [
       "<IPython.core.display.HTML object>"
      ]
     },
     "metadata": {},
     "output_type": "display_data"
    }
   ],
   "source": [
    "# and we run the experiment while logging things to wandb\n",
    "with wandb.init(\n",
    "    project='inr_edu_24',\n",
    "    notes='test',\n",
    "    tags=['test']\n",
    ") as run:\n",
    "    results = experiment.initialize()"
   ]
  },
  {
   "cell_type": "code",
   "execution_count": 9,
   "metadata": {},
   "outputs": [
    {
     "data": {
      "text/plain": [
       "CombinedINR(\n",
       "  terms=(\n",
       "    MLPINR(\n",
       "      layers=(\n",
       "        CountingIdentity(\n",
       "          _embedding_matrix=f32[3],\n",
       "          state_index=StateIndex(marker=0, init=_Sentinel())\n",
       "        ),\n",
       "        SirenLayer(\n",
       "          weights=f32[256,2],\n",
       "          biases=f32[256],\n",
       "          activation_kwargs={'w0': 12.0}\n",
       "        ),\n",
       "        SirenLayer(\n",
       "          weights=f32[256,256],\n",
       "          biases=f32[256],\n",
       "          activation_kwargs={'w0': 12.0}\n",
       "        ),\n",
       "        SirenLayer(\n",
       "          weights=f32[256,256],\n",
       "          biases=f32[256],\n",
       "          activation_kwargs={'w0': 12.0}\n",
       "        ),\n",
       "        Linear(weights=f32[3,256], biases=f32[3], activation_kwargs={})\n",
       "      )\n",
       "    ),\n",
       "  ),\n",
       "  post_processor=<function real_part>\n",
       ")"
      ]
     },
     "execution_count": 9,
     "metadata": {},
     "output_type": "execute_result"
    }
   ],
   "source": [
    "inr, losses, optimizer_state, state, loss_evaluator, additional_output = results\n",
    "inr"
   ]
  },
  {
   "cell_type": "code",
   "execution_count": 10,
   "metadata": {},
   "outputs": [
    {
     "name": "stdout",
     "output_type": "stream",
     "text": [
      "Checking model and state for CountingIdentity layers\n",
      "Found a CountingIdentity layer with counter value 20000 in final state after training.\n"
     ]
    }
   ],
   "source": [
    "from state_test_objects import after_training_callback, CountingIdentity\n",
    "after_training_callback(losses, inr, state)"
   ]
  },
  {
   "cell_type": "code",
   "execution_count": 11,
   "metadata": {},
   "outputs": [
    {
     "data": {
      "text/plain": [
       "CountingIdentity(\n",
       "  _embedding_matrix=f32[3],\n",
       "  state_index=StateIndex(marker=0, init=_Sentinel())\n",
       ")"
      ]
     },
     "execution_count": 11,
     "metadata": {},
     "output_type": "execute_result"
    }
   ],
   "source": [
    "inr.terms[0].layers[0]"
   ]
  },
  {
   "cell_type": "code",
   "execution_count": 12,
   "metadata": {},
   "outputs": [
    {
     "data": {
      "text/plain": [
       "False"
      ]
     },
     "execution_count": 12,
     "metadata": {},
     "output_type": "execute_result"
    }
   ],
   "source": [
    "isinstance(inr.terms[0].layers[0], CountingIdentity)"
   ]
  },
  {
   "cell_type": "code",
   "execution_count": 13,
   "metadata": {},
   "outputs": [
    {
     "data": {
      "text/plain": [
       "_temp_module.CountingIdentity"
      ]
     },
     "execution_count": 13,
     "metadata": {},
     "output_type": "execute_result"
    }
   ],
   "source": [
    "type(inr.terms[0].layers[0])"
   ]
  },
  {
   "cell_type": "code",
   "execution_count": null,
   "metadata": {},
   "outputs": [],
   "source": []
  }
 ],
 "metadata": {
  "kernelspec": {
   "display_name": "inr_edu_24",
   "language": "python",
   "name": "python3"
  },
  "language_info": {
   "codemirror_mode": {
    "name": "ipython",
    "version": 3
   },
   "file_extension": ".py",
   "mimetype": "text/x-python",
   "name": "python",
   "nbconvert_exporter": "python",
   "pygments_lexer": "ipython3",
   "version": "3.10.14"
  }
 },
 "nbformat": 4,
 "nbformat_minor": 2
}<|MERGE_RESOLUTION|>--- conflicted
+++ resolved
@@ -11,10 +11,7 @@
   {
    "cell_type": "code",
    "execution_count": 1,
-<<<<<<< HEAD
    "execution_count": 1,
-=======
->>>>>>> 765f9404
    "metadata": {
     "ExecuteTime": {
      "end_time": "2025-01-06T14:55:22.968569596Z",
@@ -31,6 +28,16 @@
      ]
     }
    ],
+   "outputs": [
+    {
+     "name": "stderr",
+     "output_type": "stream",
+     "text": [
+      "\u001b[34m\u001b[1mwandb\u001b[0m: Using wandb-core as the SDK backend. Please refer to https://wandb.me/wandb-core for more information.\n",
+      "\u001b[34m\u001b[1mwandb\u001b[0m: Currently logged in as: \u001b[33mabdtab\u001b[0m (\u001b[33mabdtab-tue\u001b[0m). Use \u001b[1m`wandb login --relogin`\u001b[0m to force relogin\n"
+     ]
+    }
+   ],
    "source": [
     "import pdb\n",
     "import traceback\n",
@@ -80,6 +87,7 @@
   },
   {
    "cell_type": "code",
+   "execution_count": 5,
    "execution_count": 5,
    "metadata": {
     "ExecuteTime": {
@@ -101,12 +109,19 @@
     "config.model_config = Config()\n",
     "config.model_config.in_size = 2\n",
     "config.model_config.out_size = 3\n",
-<<<<<<< HEAD
     "config.model_config.in_size = 2\n",
     "config.model_config.out_size = 3\n",
-=======
->>>>>>> 765f9404
     "config.model_config.terms = [  # CombinedINR uses multiple MLPs and returns the sum of their outputs. These 'terms' are the MLPs\n",
+    "    # ('inr_modules.MLPINR.from_config',{\n",
+    "    #     'hidden_size': 256,\n",
+    "    #     'num_layers': 5,\n",
+    "    #     'layer_type': 'inr_layers.SirenLayer',\n",
+    "    #     'num_splits': 3,\n",
+    "    #     'activation_kwargs': {'w0':12.},#{'inverse_scale': 5.},\n",
+    "    #     'initialization_scheme':'initialization_schemes.siren_scheme',\n",
+    "    #     'initialization_scheme_kwargs': {'w0': 12.},\n",
+    "    #     'positional_encoding_layer': ('state_test_objects.py', 'CountingIdentity'),\n",
+    "    # }),\n",
     "    # ('inr_modules.MLPINR.from_config',{\n",
     "    #     'hidden_size': 256,\n",
     "    #     'num_layers': 5,\n",
@@ -126,11 +141,13 @@
     "    #     'activation_kwargs': {'inverse_scale': 1},\n",
     "    # })\n",
     "    ('inr_modules.MLPINR.from_config',{\n",
+    "    ('inr_modules.MLPINR.from_config',{\n",
     "        'hidden_size': 256,\n",
     "        'num_layers': 5,\n",
     "        'layer_type': 'inr_layers.FinerLayer',\n",
     "        'num_splits': 1,\n",
     "        'use_complex': False,\n",
+    "        'activation_kwargs': {'w0': 15},\n",
     "        'activation_kwargs': {'w0': 15},\n",
     "        'initialization_scheme':'initialization_schemes.finer_scheme',\n",
     "        'initialization_scheme_kwargs':{'bias_k' : 10}\n",
@@ -201,6 +218,7 @@
   {
    "cell_type": "code",
    "execution_count": 6,
+   "execution_count": 6,
    "metadata": {},
    "outputs": [],
    "source": [
@@ -222,6 +240,7 @@
   {
    "cell_type": "code",
    "execution_count": 7,
+   "execution_count": 7,
    "metadata": {
     "ExecuteTime": {
      "end_time": "2024-11-27T13:11:48.290828912Z",
@@ -236,6 +255,7 @@
        "  terms=(\n",
        "    MLPINR(\n",
        "      layers=(\n",
+       "        FinerLayer(\n",
        "        FinerLayer(\n",
        "          weights=f32[256,2],\n",
        "          biases=f32[256],\n",
@@ -245,17 +265,14 @@
        "          weights=f32[256,256],\n",
        "          biases=f32[256],\n",
        "          activation_kwargs={'w0': 15}\n",
+       "          activation_kwargs={'w0': 15}\n",
        "        ),\n",
        "        FinerLayer(\n",
        "          weights=f32[256,256],\n",
        "          biases=f32[256],\n",
        "          activation_kwargs={'w0': 15}\n",
        "        ),\n",
-<<<<<<< HEAD
        "        SirenLayer(\n",
-=======
-       "        FinerLayer(\n",
->>>>>>> 765f9404
        "          weights=f32[256,256],\n",
        "          biases=f32[256],\n",
        "          activation_kwargs={'w0': 15}\n",
@@ -269,6 +286,7 @@
       ]
      },
      "execution_count": 7,
+     "execution_count": 7,
      "metadata": {},
      "output_type": "execute_result"
     }
@@ -279,6 +297,7 @@
   },
   {
    "cell_type": "code",
+   "execution_count": 8,
    "execution_count": 8,
    "metadata": {},
    "outputs": [],
@@ -295,6 +314,7 @@
   },
   {
    "cell_type": "code",
+   "execution_count": 9,
    "execution_count": 9,
    "metadata": {},
    "outputs": [],
@@ -315,15 +335,18 @@
   {
    "cell_type": "code",
    "execution_count": 10,
+   "execution_count": 10,
    "metadata": {},
    "outputs": [
     {
      "data": {
       "text/plain": [
        "PostponedInitialization(cls=train_inr, kwargs={'loss_evaluator': PostponedInitialization(cls=PointWiseLossEvaluator, kwargs={'target_function': PostponedInitialization(cls=ContinuousImage, kwargs={'image': './example_data/parrot.png', 'scale_to_01': True, 'interpolation_method': <function make_piece_wise_constant_interpolation at 0x7fe9c6083880>}, missing_args=[]), 'loss_function': <function scaled_mse_loss at 0x7fe9c6095510>, 'state_update_function': <function counter_updater at 0x7fe9c60b1510>}, missing_args=[]), 'sampler': PostponedInitialization(cls=GridSubsetSampler, kwargs={'size': [2040, 1356], 'batch_size': 2000, 'allow_duplicates': False, 'min': 0.0, 'max': 1.0, 'num_dimensions': None, 'indexing': 'ij'}, missing_args=[]), 'optimizer': PostponedInitialization(cls=adam, kwargs={'learning_rate': 0.00015, 'b1': 0.9, 'b2': 0.999, 'eps': 1e-08, 'eps_root': 0.0, 'mu_dtype': None, 'nesterov': False}, missing_args=[]), 'steps': 20000, 'use_wandb': True, 'after_step_callback': PostponedInitialization(cls=ComposedCallback, kwargs={'callbacks': [functools.partial(<function print_loss at 0x7fe9c6095bd0>, after_every=400), <function report_loss at 0x7fe9c6097760>, PostponedInitialization(cls=MetricCollectingCallback, kwargs={'metric_collector': PostponedInitialization(cls=MetricCollector, kwargs={'metrics': [PostponedInitialization(cls=PlotOnGrid2D, kwargs={'grid': 256, 'batch_size': 2048, 'frequency': 'every_n_batches', 'use_wandb': True}, missing_args=[]), PostponedInitialization(cls=MSEOnFixedGrid, kwargs={'grid': [2040, 1356], 'batch_size': 2040, 'frequency': 'every_n_batches', 'num_dims': None, 'target_function': PostponedInitialization(cls=ContinuousImage, kwargs={'image': './example_data/parrot.png', 'scale_to_01': True, 'interpolation_method': <function make_piece_wise_constant_interpolation at 0x7fe9c6083880>}, missing_args=[])}, missing_args=[])], 'batch_frequency': 400, 'epoch_frequency': 1}, missing_args=[])}, missing_args=[]), <function raise_error_on_nan at 0x7fe9c6097910>], 'show_logs': False, 'use_wandb': True, 'display_func': <function pprint at 0x7feb236a8dc0>}, missing_args=[]), 'after_training_callback': <function after_training_callback at 0x7fe9c60b1240>, 'optimizer_state': None, 'state_initialization_function': <function initialize_state at 0x7fe9c6097d90>, 'state': None, 'inr': PostponedInitialization(cls=CombinedINR, kwargs={'terms': [PostponedInitialization(cls=from_config, kwargs={'hidden_size': 256, 'num_layers': 5, 'layer_type': <class 'model_components.inr_layers.FinerLayer'>, 'activation_kwargs': {'w0': 15}, 'initialization_scheme': <function finer_scheme at 0x7feaa80f9630>, 'initialization_scheme_kwargs': {'bias_k': 10}, 'num_splits': 1, 'positional_encoding_layer': None, 'post_processor': None, 'in_size': 2, 'out_size': 3, 'key': Array([ 620926636, 2777008718], dtype=uint32)}, missing_args=[])], 'post_processor': <function real_part at 0x7feaddc463b0>}, missing_args=[]), 'key': Array([2787468311,  760366300], dtype=uint32)}, missing_args=[])"
+       "PostponedInitialization(cls=train_inr, kwargs={'loss_evaluator': PostponedInitialization(cls=PointWiseLossEvaluator, kwargs={'target_function': PostponedInitialization(cls=ContinuousImage, kwargs={'image': './example_data/parrot.png', 'scale_to_01': True, 'interpolation_method': <function make_piece_wise_constant_interpolation at 0x7fe9c6083880>}, missing_args=[]), 'loss_function': <function scaled_mse_loss at 0x7fe9c6095510>, 'state_update_function': <function counter_updater at 0x7fe9c60b1510>}, missing_args=[]), 'sampler': PostponedInitialization(cls=GridSubsetSampler, kwargs={'size': [2040, 1356], 'batch_size': 2000, 'allow_duplicates': False, 'min': 0.0, 'max': 1.0, 'num_dimensions': None, 'indexing': 'ij'}, missing_args=[]), 'optimizer': PostponedInitialization(cls=adam, kwargs={'learning_rate': 0.00015, 'b1': 0.9, 'b2': 0.999, 'eps': 1e-08, 'eps_root': 0.0, 'mu_dtype': None, 'nesterov': False}, missing_args=[]), 'steps': 20000, 'use_wandb': True, 'after_step_callback': PostponedInitialization(cls=ComposedCallback, kwargs={'callbacks': [functools.partial(<function print_loss at 0x7fe9c6095bd0>, after_every=400), <function report_loss at 0x7fe9c6097760>, PostponedInitialization(cls=MetricCollectingCallback, kwargs={'metric_collector': PostponedInitialization(cls=MetricCollector, kwargs={'metrics': [PostponedInitialization(cls=PlotOnGrid2D, kwargs={'grid': 256, 'batch_size': 2048, 'frequency': 'every_n_batches', 'use_wandb': True}, missing_args=[]), PostponedInitialization(cls=MSEOnFixedGrid, kwargs={'grid': [2040, 1356], 'batch_size': 2040, 'frequency': 'every_n_batches', 'num_dims': None, 'target_function': PostponedInitialization(cls=ContinuousImage, kwargs={'image': './example_data/parrot.png', 'scale_to_01': True, 'interpolation_method': <function make_piece_wise_constant_interpolation at 0x7fe9c6083880>}, missing_args=[])}, missing_args=[])], 'batch_frequency': 400, 'epoch_frequency': 1}, missing_args=[])}, missing_args=[]), <function raise_error_on_nan at 0x7fe9c6097910>], 'show_logs': False, 'use_wandb': True, 'display_func': <function pprint at 0x7feb236a8dc0>}, missing_args=[]), 'after_training_callback': <function after_training_callback at 0x7fe9c60b1240>, 'optimizer_state': None, 'state_initialization_function': <function initialize_state at 0x7fe9c6097d90>, 'state': None, 'inr': PostponedInitialization(cls=CombinedINR, kwargs={'terms': [PostponedInitialization(cls=from_config, kwargs={'hidden_size': 256, 'num_layers': 5, 'layer_type': <class 'model_components.inr_layers.FinerLayer'>, 'activation_kwargs': {'w0': 15}, 'initialization_scheme': <function finer_scheme at 0x7feaa80f9630>, 'initialization_scheme_kwargs': {'bias_k': 10}, 'num_splits': 1, 'positional_encoding_layer': None, 'post_processor': None, 'in_size': 2, 'out_size': 3, 'key': Array([ 620926636, 2777008718], dtype=uint32)}, missing_args=[])], 'post_processor': <function real_part at 0x7feaddc463b0>}, missing_args=[]), 'key': Array([2787468311,  760366300], dtype=uint32)}, missing_args=[])"
       ]
      },
      "execution_count": 10,
+     "execution_count": 10,
      "metadata": {},
      "output_type": "execute_result"
     }
@@ -334,6 +357,7 @@
   },
   {
    "cell_type": "code",
+   "execution_count": 11,
    "execution_count": 11,
    "metadata": {},
    "outputs": [
@@ -353,6 +377,7 @@
      "data": {
       "text/html": [
        "Run data is saved locally in <code>/home/abdtab/INR_BEP/wandb/run-20250129_114530-tqgxpygu</code>"
+       "Run data is saved locally in <code>/home/abdtab/INR_BEP/wandb/run-20250129_114530-tqgxpygu</code>"
       ],
       "text/plain": [
        "<IPython.core.display.HTML object>"
@@ -364,6 +389,7 @@
     {
      "data": {
       "text/html": [
+       "Syncing run <strong><a href='https://wandb.ai/abdtab-tue/inr_edu_24/runs/tqgxpygu' target=\"_blank\">sandy-sponge-30</a></strong> to <a href='https://wandb.ai/abdtab-tue/inr_edu_24' target=\"_blank\">Weights & Biases</a> (<a href='https://wandb.me/run' target=\"_blank\">docs</a>)<br/>"
        "Syncing run <strong><a href='https://wandb.ai/abdtab-tue/inr_edu_24/runs/tqgxpygu' target=\"_blank\">sandy-sponge-30</a></strong> to <a href='https://wandb.ai/abdtab-tue/inr_edu_24' target=\"_blank\">Weights & Biases</a> (<a href='https://wandb.me/run' target=\"_blank\">docs</a>)<br/>"
       ],
       "text/plain": [
@@ -388,6 +414,7 @@
     {
      "data": {
       "text/html": [
+       " View run at <a href='https://wandb.ai/abdtab-tue/inr_edu_24/runs/tqgxpygu' target=\"_blank\">https://wandb.ai/abdtab-tue/inr_edu_24/runs/tqgxpygu</a>"
        " View run at <a href='https://wandb.ai/abdtab-tue/inr_edu_24/runs/tqgxpygu' target=\"_blank\">https://wandb.ai/abdtab-tue/inr_edu_24/runs/tqgxpygu</a>"
       ],
       "text/plain": [
@@ -452,16 +479,69 @@
       "Loss at step 19600 is 0.2553482949733734.\n",
       "Loss at step 20000 is 0.23769350349903107.\n",
       "Checking model and state for CountingIdentity layers\n"
+      "Loss at step 400 is 1.1471482515335083.\n",
+      "Loss at step 800 is 1.0104055404663086.\n",
+      "Loss at step 1200 is 1.004112720489502.\n",
+      "Loss at step 1600 is 1.0030335187911987.\n",
+      "Loss at step 2000 is 1.0009151697158813.\n",
+      "Loss at step 2400 is 1.002183437347412.\n",
+      "Loss at step 2800 is 0.999544084072113.\n",
+      "Loss at step 3200 is 0.7464337348937988.\n",
+      "Loss at step 3600 is 0.4678514003753662.\n",
+      "Loss at step 4000 is 0.37506744265556335.\n",
+      "Loss at step 4400 is 0.2749849855899811.\n",
+      "Loss at step 4800 is 0.21250368654727936.\n",
+      "Loss at step 5200 is 0.17882297933101654.\n",
+      "Loss at step 5600 is 0.16453754901885986.\n",
+      "Loss at step 6000 is 0.1458287388086319.\n",
+      "Loss at step 6400 is 0.143561452627182.\n",
+      "Loss at step 6800 is 0.13198398053646088.\n",
+      "Loss at step 7200 is 0.1345449835062027.\n",
+      "Loss at step 7600 is 0.12204417586326599.\n",
+      "Loss at step 8000 is 0.13753560185432434.\n",
+      "Loss at step 8400 is 0.12104737758636475.\n",
+      "Loss at step 8800 is 0.13305051624774933.\n",
+      "Loss at step 9200 is 0.14802232384681702.\n",
+      "Loss at step 9600 is 0.15638786554336548.\n",
+      "Loss at step 10000 is 0.1671190857887268.\n",
+      "Loss at step 10400 is 0.16509504616260529.\n",
+      "Loss at step 10800 is 0.16888180375099182.\n",
+      "Loss at step 11200 is 0.17801392078399658.\n",
+      "Loss at step 11600 is 0.18042540550231934.\n",
+      "Loss at step 12000 is 0.1714373528957367.\n",
+      "Loss at step 12400 is 0.18711037933826447.\n",
+      "Loss at step 12800 is 0.19284851849079132.\n",
+      "Loss at step 13200 is 0.2114335298538208.\n",
+      "Loss at step 13600 is 0.19878852367401123.\n",
+      "Loss at step 14000 is 0.19591757655143738.\n",
+      "Loss at step 14400 is 0.17375366389751434.\n",
+      "Loss at step 14800 is 0.19357050955295563.\n",
+      "Loss at step 15200 is 0.21808584034442902.\n",
+      "Loss at step 15600 is 0.23558804392814636.\n",
+      "Loss at step 16000 is 0.220734104514122.\n",
+      "Loss at step 16400 is 0.2203008383512497.\n",
+      "Loss at step 16800 is 0.19712160527706146.\n",
+      "Loss at step 17200 is 0.22240740060806274.\n",
+      "Loss at step 17600 is 0.22212381660938263.\n",
+      "Loss at step 18000 is 0.2153734266757965.\n",
+      "Loss at step 18400 is 0.2914871275424957.\n",
+      "Loss at step 18800 is 0.23920924961566925.\n",
+      "Loss at step 19200 is 0.2567838728427887.\n",
+      "Loss at step 19600 is 0.2553482949733734.\n",
+      "Loss at step 20000 is 0.23769350349903107.\n",
+      "Checking model and state for CountingIdentity layers\n"
      ]
     },
     {
      "data": {
       "application/vnd.jupyter.widget-view+json": {
+       "model_id": "234a6b8d138c4d9a8eed028858ac3807",
        "model_id": "234a6b8d138c4d9a8eed028858ac3807",
        "version_major": 2,
        "version_minor": 0
       },
       "text/plain": [
+       "VBox(children=(Label(value='6.981 MB of 6.981 MB uploaded\\r'), FloatProgress(value=1.0, max=1.0)))"
        "VBox(children=(Label(value='6.981 MB of 6.981 MB uploaded\\r'), FloatProgress(value=1.0, max=1.0)))"
       ]
      },
@@ -477,6 +557,7 @@
        "    .wandb-col { display: flex; flex-direction: column; flex-basis: 100%; flex: 1; padding: 10px; }\n",
        "    </style>\n",
        "<div class=\"wandb-row\"><div class=\"wandb-col\"><h3>Run history:</h3><br/><table class=\"wandb\"><tr><td>MSE_on_fixed_grid</td><td>█▇▇▇▇▇▅▃▃▂▁▁▁▁▁▁▁▁▁▁▁▁▁▁▁▁▁▁▁▂▂▂▂▂▂▂▂▂▂▂</td></tr><tr><td>batch_within_epoch</td><td>▁▁▁▁▁▁▂▂▂▂▂▂▂▂▂▄▄▄▄▄▄▄▅▅▅▅▅▆▆▆▆▆▆▆▇▇▇▇▇█</td></tr><tr><td>epoch</td><td>▁▁▁▁▁▁▁▁▁▁▁▁▁▁▁▁▁▁▁▁▁▁▁▁▁▁▁▁▁▁▁▁▁▁▁▁▁▁▁▁</td></tr><tr><td>loss</td><td>█▂▂▁▁▁▁▁▁▁▁▁▁▁▁▁▁▁▁▁▁▁▁▁▁▁▁▁▁▁▁▁▁▁▁▁▁▁▁▁</td></tr></table><br/></div><div class=\"wandb-col\"><h3>Run summary:</h3><br/><table class=\"wandb\"><tr><td>MSE_on_fixed_grid</td><td>0.03566</td></tr><tr><td>batch_within_epoch</td><td>20000</td></tr><tr><td>epoch</td><td>1</td></tr><tr><td>loss</td><td>0.23769</td></tr></table><br/></div></div>"
+       "<div class=\"wandb-row\"><div class=\"wandb-col\"><h3>Run history:</h3><br/><table class=\"wandb\"><tr><td>MSE_on_fixed_grid</td><td>█▇▇▇▇▇▅▃▃▂▁▁▁▁▁▁▁▁▁▁▁▁▁▁▁▁▁▁▁▂▂▂▂▂▂▂▂▂▂▂</td></tr><tr><td>batch_within_epoch</td><td>▁▁▁▁▁▁▂▂▂▂▂▂▂▂▂▄▄▄▄▄▄▄▅▅▅▅▅▆▆▆▆▆▆▆▇▇▇▇▇█</td></tr><tr><td>epoch</td><td>▁▁▁▁▁▁▁▁▁▁▁▁▁▁▁▁▁▁▁▁▁▁▁▁▁▁▁▁▁▁▁▁▁▁▁▁▁▁▁▁</td></tr><tr><td>loss</td><td>█▂▂▁▁▁▁▁▁▁▁▁▁▁▁▁▁▁▁▁▁▁▁▁▁▁▁▁▁▁▁▁▁▁▁▁▁▁▁▁</td></tr></table><br/></div><div class=\"wandb-col\"><h3>Run summary:</h3><br/><table class=\"wandb\"><tr><td>MSE_on_fixed_grid</td><td>0.03566</td></tr><tr><td>batch_within_epoch</td><td>20000</td></tr><tr><td>epoch</td><td>1</td></tr><tr><td>loss</td><td>0.23769</td></tr></table><br/></div></div>"
       ],
       "text/plain": [
        "<IPython.core.display.HTML object>"
@@ -489,6 +570,7 @@
      "data": {
       "text/html": [
        " View run <strong style=\"color:#cdcd00\">sandy-sponge-30</strong> at: <a href='https://wandb.ai/abdtab-tue/inr_edu_24/runs/tqgxpygu' target=\"_blank\">https://wandb.ai/abdtab-tue/inr_edu_24/runs/tqgxpygu</a><br/> View project at: <a href='https://wandb.ai/abdtab-tue/inr_edu_24' target=\"_blank\">https://wandb.ai/abdtab-tue/inr_edu_24</a><br/>Synced 4 W&B file(s), 0 media file(s), 5 artifact file(s) and 50 other file(s)"
+       " View run <strong style=\"color:#cdcd00\">sandy-sponge-30</strong> at: <a href='https://wandb.ai/abdtab-tue/inr_edu_24/runs/tqgxpygu' target=\"_blank\">https://wandb.ai/abdtab-tue/inr_edu_24/runs/tqgxpygu</a><br/> View project at: <a href='https://wandb.ai/abdtab-tue/inr_edu_24' target=\"_blank\">https://wandb.ai/abdtab-tue/inr_edu_24</a><br/>Synced 4 W&B file(s), 0 media file(s), 5 artifact file(s) and 50 other file(s)"
       ],
       "text/plain": [
        "<IPython.core.display.HTML object>"
@@ -500,6 +582,7 @@
     {
      "data": {
       "text/html": [
+       "Find logs at: <code>./wandb/run-20250129_114530-tqgxpygu/logs</code>"
        "Find logs at: <code>./wandb/run-20250129_114530-tqgxpygu/logs</code>"
       ],
       "text/plain": [
