--- conflicted
+++ resolved
@@ -1,657 +1,330 @@
-<<<<<<< HEAD
-{
- "cells": [
-  {
-   "cell_type": "markdown",
-   "metadata": {},
-   "source": [
-    "# Example of a hyperparameter sweep using Weights and Biases (wandb)\n",
-    "\n",
-    "Often, there are a whole bunch of hyperparameters, such as learning rate, number of layers, width of an MLP, or batch size, that need to be chosen, without it being clear in advance what values will be good picks. \n",
-    "\n",
-    "A good way of finding good hyper parameter settings, is by just trying a bunch, and seeing what works best according to some pre-defined metric. \n",
-    "\n",
-    "Ideally, you should try to do this in an automated way. Using [wandb](https://wandb.ai/) helps with this. \n",
-    "\n",
-    "Additionally the `common_dl_utils` and `common_jax_utils` packages can help with setting such a wandb sweep up (or, if you prefer not to use wandb, they can help you automate things in different ways).\n",
-    "\n",
-    "## In this notebook\n",
-    "In this notebook, we setup a hyperparameter sweep for the same model we saw in `inr_example.ipynb`. Basically, how this works is:\n",
-    "* We create a config detailing all hyperparameters (both fixed and varying)\n",
-    "* We start a wandb sweep using this config. This results in a sweep id.\n",
-    "* We run experiments using this sweep id. \n",
-    "\n",
-    "This last part can be done by calling `run_from_inr_sweep.py` with the commandline argument `--sweep_id=` followed by the correct id. When doing this locally, you can just do this on the command line. When using Snellius, you'll have to create a script for the job that loads the correct environment, details what resources are needed for how long, and calls `run_from_inr_sweep.py` with the correct sweep_id.\n",
-    "\n",
-    "The way `run_from_inr_sweep.py` works is that it launches a wandb \"agent\" with a function for running the experiment. This \"agent\" receives a config from wandb with picks for the hyperparameters. From that point on, basically you have a config specifying a single run, and things work very similarly to what is done in `inr_example.ipynb` from the point you have your config there. \n",
-    "\n",
-    "## Type of sweep\n",
-    "Weights and Biases provides three options for doing these sweeps: you can either do a grid search, a random search, or a Bayesian search. Keep in mind that you have limited computational budget, so a grid search easily becomes unfeasible. \n",
-    "\n",
-    "In most cases, a random search will likely give you the best experience (and the least headaches). When running experiments from sweeps, you have the option to have a single agent perform multiple runs in sequence. However, somehow there seems to be a bug in wandb that causes the gpu memory to not always be freed up after each run, which can lead to OOM errors (both when using JAX and when using Pytorch). The only way I've found to reliably circumvent this, is to just keep `count` set to 1, and create a bunch of agents. \n",
-    "\n",
-    "However, when doing Bayesian search it seems that each agent still tries to create a new run after its first and single run, which just creates a lot of runs in your sweep that didn't really do anything. So my advice would be: don't waste your compute budget on grid search and don't waste your good mood on Bayesian search, unless you really need to.\n",
-    "\n",
-    "### Grid search\n",
-    "If for some reason you really do need to do grid search, there might be better ways than doing this through a wandb sweep. The tools in `common_dl_utils.config_creation` allow for creating individual run configs (just like wandb does) in a way that some variables can be linked together. \n",
-    "\n",
-    "E.g. you want to vary the latent size, and you want the hidden size to always be twice the latent size. Or you want to vary what type of activation function you use for your INR, and you want to vary some hyper parameters, such as `w0` for Siren, but only if the corresponding layer is being used. \n",
-    "\n",
-    "In such cases, you might want to use the tools from `common_dl_utils.config_creation` to just create a folder full of config files for individual runs, and create a script that loops over those configs and runs the corresponding experiment (or ideally do something smarter than this so you can have a bunch of scripts do experiments in parallel on Snellius).\n",
-    "\n",
-    "### Random seeds\n",
-    "If you want to vary only the prng seed (for random number generation) instead of any hyperparameters (or together with those hyper parameters) you can specify a 'prng_seed' in the config (this should be an integer).\n",
-    "\n",
-    "If you don't specify a prng_seed in the config, the tools used for running the experiments will create a random prng seed and log it to wandb so as to make re-producing results easier.\n"
-   ]
-  },
-  {
-   "cell_type": "code",
-   "execution_count": 11,
-   "metadata": {
-    "ExecuteTime": {
-     "end_time": "2024-10-09T11:53:46.479121249Z",
-     "start_time": "2024-10-09T11:53:45.142746284Z"
-    }
-   },
-   "outputs": [
-    {
-     "data": {
-      "text/plain": [
-       "True"
-      ]
-     },
-     "execution_count": 11,
-     "metadata": {},
-     "output_type": "execute_result"
-    }
-   ],
-   "source": [
-    "from pprint import pprint\n",
-    "\n",
-    "import wandb\n",
-    "\n",
-    "import common_dl_utils as cdu\n",
-    "from common_dl_utils.config_creation import Config, VariableCollector\n",
-    "\n",
-    "wandb.login()"
-   ]
-  },
-  {
-   "cell_type": "code",
-   "execution_count": 12,
-   "metadata": {
-    "ExecuteTime": {
-     "end_time": "2024-10-09T11:53:46.479478099Z",
-     "start_time": "2024-10-09T11:53:45.185879331Z"
-    }
-   },
-   "outputs": [],
-   "source": [
-    "config = Config()\n",
-    "variable = VariableCollector()  # we'll use this to keep track of all varying hyperparameters\n",
-    "# when working with wandb, this is basically just syntactic sugar\n",
-    "# but if you want to do hyperparameter optimization without wandb, this can help set things up in other ways too.\n",
-    "\n",
-    "# first we specify what the model should look like\n",
-    "config.architecture = './model_components'  # module containing all relevant classes for architectures\n",
-    "# NB if the classes relevant for creating the model are spread over multiple modules, this is no problem\n",
-    "# let config.architecture be the module that contains the \"main\" model class, and for all other components just specify the module\n",
-    "# or specify the other modules as default modules to the tools in common_jax_utils.run_utils\n",
-    "config.model_type = 'inr_modules.CombinedINR'\n",
-    "\n",
-    "config.model_config = Config()\n",
-    "config.model_config.in_size = 3\n",
-    "config.model_config.out_size = 1\n",
-    "config.model_config.terms = [  \n",
-    "    # CombinedINR uses multiple MLPs and returns the sum of their outputs. These 'terms' are the MLPs\n",
-    "    ('inr_modules.MLPINR.from_config',{\n",
-    "        'hidden_size': 512,  # you can also specify the probability of each option\n",
-    "        'num_layers': 6,  # indicate the options that the hyperparameter sweep can choose from\n",
-    "        'layer_type': 'inr_layers.SirenLayer', \n",
-    "        'num_splits': 1,\n",
-    "        'use_complex': False,\n",
-    "        'activation_kwargs': {'w0': variable(distribution=\"uniform\", min=10., max=40.)}, # or specify a distribution from https://docs.wandb.ai/guides/sweeps/sweep-config-keys#distribution-options-for-random-and-bayesian-search\n",
-    "        'initialization_scheme':'initialization_schemes.siren_scheme',\n",
-    "        #'positional_encoding_layer': ('inr_layers.ClassicalPositionalEncoding.from_config', {'num_frequencies': 10}),\n",
-    "    }),\n",
-    "]\n",
-    "config.trainer_module = './inr_utils/'  # similarly to config.architecture above, here we just specify in what module to look for objects by default\n",
-    "config.trainer_type = 'training.train_with_dataloader_scan'\n",
-    "\n",
-    "\n",
-    "config.dataloader = 'sdf.SDFDataLoader'\n",
-    "\n",
-    "config.dataloader_config = {\n",
-    "    \"sdf_name\": \"Armadillo\",\n",
-    "    \"batch_size\": 200000,\n",
-    "    \"keep_aspect_ratio\":True\n",
-    "\n",
-    "}\n",
-    "\n",
-    "config.num_cycles = 100 #100\n",
-    "config.steps_per_cycle = 200 #200\n",
-    "\n",
-    "\n",
-    "config.loss_evaluator = \"losses.SDFLossEvaluator\"\n",
-    "\n",
-    "\n",
-    "\n",
-    "\n",
-    "config.target_function = 'sdf.SDFDataLoader' #see when config. losseval\n",
-    "config.target_function_config = {\n",
-    "    \"sdf_name\": \"Armadillo\",\n",
-    "    \"batch_size\": 200000,\n",
-    "    \"keep_aspect_ratio\":True,\n",
-    "\n",
-    "}\n",
-    "\n",
-    "#config.state_update_function = ('state_test_objects.py', 'counter_updater')\n",
-    "\n",
-    "config.optimizer = 'training.OptimizerFactory.single_optimizer'#'adamw'  # we'll have to add optax to the additional default modules later\n",
-    "config.optimizer_type = 'adamw'\n",
-    "config.optimizer_config = {\n",
-    "    'learning_rate': variable(distribution='log_uniform_values', min=1e-5, max=1e-3),#1.5e-4\n",
-    "    'weight_decay': variable(distribution='log_uniform_values', min=1e-5, max=1e-3),\n",
-    "}\n",
-    "config.optimizer_mask = 'masking.array_mask'\n",
-    "\n",
-    "config.use_wandb = True\n",
-    "\n",
-    "# now we want some extra things, like logging, to happen during training\n",
-    "# the inr_utils.training.train_inr function allows for this through callbacks.\n",
-    "# The callbacks we want to use can be found in inr_utils.callbacks\n",
-    "config.after_cycle_callback = 'callbacks.ComposedCallback'\n",
-    "config.after_cycle_callback_config = {\n",
-    "    'callbacks':[\n",
-    "        ('callbacks.print_loss', {'after_every':1}),  # only print the loss every 400th step\n",
-    "        'callbacks.report_loss',  # but log the loss to wandb after every step\n",
-    "        ('callbacks.MetricCollectingCallback', # this thing will help us collect metrics and log images to wandb\n",
-    "             {'metric_collector':'metrics.MetricCollector'}\n",
-    "        ),\n",
-    "        'callbacks.raise_error_on_nan'  # stop training if the loss becomes NaN\n",
-    "    ],\n",
-    "    'show_logs': False\n",
-    "}\n",
-    "# config.after_step_callback = 'callbacks.ComposedCallback'\n",
-    "# config.after_step_callback_config = {\n",
-    "#     'callbacks':[\n",
-    "#         ('callbacks.print_loss', {'after_every':400}),  # only print the loss every 400th step\n",
-    "#         'callbacks.report_loss',  # but log the loss to wandb after every step\n",
-    "#         ('callbacks.MetricCollectingCallback', # this thing will help us collect metrics and log images to wandb\n",
-    "#              {'metric_collector':'metrics.MetricCollector'}\n",
-    "#         ),\n",
-    "#         'callbacks.raise_error_on_nan'  # stop training if the loss becomes NaN\n",
-    "#     ],\n",
-    "#     'show_logs': False\n",
-    "# }\n",
-    "\n",
-    "#config.after_training_callback = ('state_test_objects.py', 'after_training_callback')\n",
-    "config.after_training_callback = None\n",
-    "config.metric_collector_config = {  # the metrics for MetricCollectingCallback / metrics.MetricCollector\n",
-    "    'metrics':[\n",
-    "        ('metrics.JaccardIndexSDF', {\n",
-    "            'frequency':'every_n_batches',\n",
-    "            'grid_resolution': 200, #100\n",
-    "            'num_dims': 3,\n",
-    "            'batch_size': 10000\n",
-    "        }),\n",
-    "        (\"metrics.SDFReconstructor\",\n",
-    "         {\n",
-    "            'frequency':'every_n_batches',\n",
-    "            'grid_resolution': 200, #100\n",
-    "            'batch_size': 10000,\n",
-    "        }),\n",
-    "        # todo add view rendering here\n",
-    "\n",
-    "    ],\n",
-    "    'batch_frequency': 10,  # compute all of these metrics every 400 batches\n",
-    "    'epoch_frequency': 1  # not actually used\n",
-    "}\n",
-    "\n",
-    "#config.after_training_callback = None  # don't care for one now, but you could have this e.g. store some nice loss plots if you're not using wandb \n",
-    "config.optimizer_state = None  # we're starting from scratch"
-   ]
-  },
-  {
-   "cell_type": "markdown",
-   "metadata": {},
-   "source": [
-    "Originally, wandb didn't really deal with nested configurations like the one above very well. I think nowadays, the situation might be better, but I don't care to give myself a headache by finding out what the exact caveats to that are. \n",
-    "\n",
-    "So instead we'll make a flat config out of the nested config above\n",
-    "and the `common_jax_utils.wandb_utils.run_from_wandb` function that we use to actually run the experiments, will unflatten it when needed. "
-   ]
-  },
-  {
-   "cell_type": "code",
-   "execution_count": 13,
-   "metadata": {
-    "ExecuteTime": {
-     "end_time": "2024-10-09T11:53:46.479717985Z",
-     "start_time": "2024-10-09T11:53:45.186198908Z"
-    }
-   },
-   "outputs": [],
-   "source": [
-    "\n",
-    "flat_parameter_config = cdu.config_creation.make_flat_config(config)\n",
-    "#pprint(flat_parameter_config)  # uncomment to see what the flattened config looks like"
-   ]
-  },
-  {
-   "cell_type": "markdown",
-   "metadata": {},
-   "source": [
-    "Finally, we setup a sweep config detailing the method of the sweep (random in this case), the metric that is to be tracked, and the above `flat_parameter_config`."
-   ]
-  },
-  {
-   "cell_type": "code",
-   "execution_count": 14,
-   "metadata": {
-    "ExecuteTime": {
-     "end_time": "2024-10-09T11:53:46.479969768Z",
-     "start_time": "2024-10-09T11:53:45.186418834Z"
-    }
-   },
-   "outputs": [],
-   "source": [
-    "sweep_config = {\n",
-    "    'name': 'sdf_example_sweep',\n",
-    "    'method': 'random',\n",
-    "    'metric': {'name':'jaccard_index', 'goal':'maximize'},\n",
-    "    'parameters': flat_parameter_config,\n",
-    "    'description': 'An example of a hyperparameter sweep for training an INR'\n",
-    "}\n"
-   ]
-  },
-  {
-   "cell_type": "code",
-   "execution_count": 15,
-   "metadata": {
-    "ExecuteTime": {
-     "end_time": "2024-10-09T11:53:46.482591691Z",
-     "start_time": "2024-10-09T11:53:45.186627274Z"
-    }
-   },
-   "outputs": [
-    {
-     "name": "stdout",
-     "output_type": "stream",
-     "text": [
-      "Create sweep with ID: zxh5yyyn\n",
-      "Sweep URL: https://wandb.ai/abdtab-tue/inr_edu_24/sweeps/zxh5yyyn\n",
-      "nohup python run_from_inr_sweep.py --sweep_id=zxh5yyyn > sdf_sweep_example.out\n"
-     ]
-    }
-   ],
-   "source": [
-    "sweep_id = wandb.sweep(sweep_config, entity=\"abdtab-tue\", project=\"inr_edu_24\")\n",
-    "print(f\"nohup python run_from_inr_sweep.py --sweep_id={sweep_id} > sdf_sweep_example.out\")"
-   ]
-  },
-  {
-   "cell_type": "markdown",
-   "metadata": {},
-   "source": [
-    "Next up, perform a single run for this sweep locally by typing `nohup python run_from_inr_sweep.py --sweep_id=0t56ux9d > inr_sweep_example.out`\n",
-    "\n",
-    "Or run it on Snellius by submitting a job script that logs into wandb and runs `run_from_inr_sweep.py` with the correct sweep_id."
-   ]
-  }
- ],
- "metadata": {
-  "kernelspec": {
-   "display_name": "Python 3",
-   "language": "python",
-   "name": "python3"
-  },
-  "language_info": {
-   "codemirror_mode": {
-    "name": "ipython",
-    "version": 3
-   },
-   "file_extension": ".py",
-   "mimetype": "text/x-python",
-   "name": "python",
-   "nbconvert_exporter": "python",
-   "pygments_lexer": "ipython3",
-   "version": "3.11.11"
-  }
- },
- "nbformat": 4,
- "nbformat_minor": 2
-}
-=======
-{
- "cells": [
-  {
-   "cell_type": "markdown",
-   "metadata": {},
-   "source": [
-    "# Example of a hyperparameter sweep using Weights and Biases (wandb)\n",
-    "\n",
-    "Often, there are a whole bunch of hyperparameters, such as learning rate, number of layers, width of an MLP, or batch size, that need to be chosen, without it being clear in advance what values will be good picks. \n",
-    "\n",
-    "A good way of finding good hyper parameter settings, is by just trying a bunch, and seeing what works best according to some pre-defined metric. \n",
-    "\n",
-    "Ideally, you should try to do this in an automated way. Using [wandb](https://wandb.ai/) helps with this. \n",
-    "\n",
-    "Additionally the `common_dl_utils` and `common_jax_utils` packages can help with setting such a wandb sweep up (or, if you prefer not to use wandb, they can help you automate things in different ways).\n",
-    "\n",
-    "## In this notebook\n",
-    "In this notebook, we setup a hyperparameter sweep for the same model we saw in `inr_example.ipynb`. Basically, how this works is:\n",
-    "* We create a config detailing all hyperparameters (both fixed and varying)\n",
-    "* We start a wandb sweep using this config. This results in a sweep id.\n",
-    "* We run experiments using this sweep id. \n",
-    "\n",
-    "This last part can be done by calling `run_from_inr_sweep.py` with the commandline argument `--sweep_id=` followed by the correct id. When doing this locally, you can just do this on the command line. When using Snellius, you'll have to create a script for the job that loads the correct environment, details what resources are needed for how long, and calls `run_from_inr_sweep.py` with the correct sweep_id.\n",
-    "\n",
-    "The way `run_from_inr_sweep.py` works is that it launches a wandb \"agent\" with a function for running the experiment. This \"agent\" receives a config from wandb with picks for the hyperparameters. From that point on, basically you have a config specifying a single run, and things work very similarly to what is done in `inr_example.ipynb` from the point you have your config there. \n",
-    "\n",
-    "## Type of sweep\n",
-    "Weights and Biases provides three options for doing these sweeps: you can either do a grid search, a random search, or a Bayesian search. Keep in mind that you have limited computational budget, so a grid search easily becomes unfeasible. \n",
-    "\n",
-    "In most cases, a random search will likely give you the best experience (and the least headaches). When running experiments from sweeps, you have the option to have a single agent perform multiple runs in sequence. However, somehow there seems to be a bug in wandb that causes the gpu memory to not always be freed up after each run, which can lead to OOM errors (both when using JAX and when using Pytorch). The only way I've found to reliably circumvent this, is to just keep `count` set to 1, and create a bunch of agents. \n",
-    "\n",
-    "However, when doing Bayesian search it seems that each agent still tries to create a new run after its first and single run, which just creates a lot of runs in your sweep that didn't really do anything. So my advice would be: don't waste your compute budget on grid search and don't waste your good mood on Bayesian search, unless you really need to.\n",
-    "\n",
-    "### Grid search\n",
-    "If for some reason you really do need to do grid search, there might be better ways than doing this through a wandb sweep. The tools in `common_dl_utils.config_creation` allow for creating individual run configs (just like wandb does) in a way that some variables can be linked together. \n",
-    "\n",
-    "E.g. you want to vary the latent size, and you want the hidden size to always be twice the latent size. Or you want to vary what type of activation function you use for your INR, and you want to vary some hyper parameters, such as `w0` for Siren, but only if the corresponding layer is being used. \n",
-    "\n",
-    "In such cases, you might want to use the tools from `common_dl_utils.config_creation` to just create a folder full of config files for individual runs, and create a script that loops over those configs and runs the corresponding experiment (or ideally do something smarter than this so you can have a bunch of scripts do experiments in parallel on Snellius).\n",
-    "\n",
-    "### Random seeds\n",
-    "If you want to vary only the prng seed (for random number generation) instead of any hyperparameters (or together with those hyper parameters) you can specify a 'prng_seed' in the config (this should be an integer).\n",
-    "\n",
-    "If you don't specify a prng_seed in the config, the tools used for running the experiments will create a random prng seed and log it to wandb so as to make re-producing results easier.\n"
-   ]
-  },
-  {
-   "cell_type": "code",
-   "execution_count": 1,
-   "metadata": {
-    "ExecuteTime": {
-     "end_time": "2024-10-09T11:53:46.479121249Z",
-     "start_time": "2024-10-09T11:53:45.142746284Z"
-    }
-   },
-   "outputs": [
-    {
-     "name": "stderr",
-     "output_type": "stream",
-     "text": [
-      "\u001b[34m\u001b[1mwandb\u001b[0m: Using wandb-core as the SDK backend. Please refer to https://wandb.me/wandb-core for more information.\n",
-      "\u001b[34m\u001b[1mwandb\u001b[0m: Currently logged in as: \u001b[33msimon-martinus-koop\u001b[0m (\u001b[33mnld\u001b[0m). Use \u001b[1m`wandb login --relogin`\u001b[0m to force relogin\n"
-     ]
-    },
-    {
-     "data": {
-      "text/plain": [
-       "True"
-      ]
-     },
-     "execution_count": 1,
-     "metadata": {},
-     "output_type": "execute_result"
-    }
-   ],
-   "source": [
-    "from pprint import pprint\n",
-    "\n",
-    "import wandb\n",
-    "\n",
-    "import common_dl_utils as cdu\n",
-    "from common_dl_utils.config_creation import Config, VariableCollector\n",
-    "\n",
-    "wandb.login()"
-   ]
-  },
-  {
-   "cell_type": "code",
-   "execution_count": 2,
-   "metadata": {
-    "ExecuteTime": {
-     "end_time": "2024-10-09T11:53:46.479478099Z",
-     "start_time": "2024-10-09T11:53:45.185879331Z"
-    }
-   },
-   "outputs": [],
-   "source": [
-    "config = Config()\n",
-    "variable = VariableCollector()  # we'll use this to keep track of all varying hyperparameters\n",
-    "# when working with wandb, this is basically just syntactic sugar\n",
-    "# but if you want to do hyperparameter optimization without wandb, this can help set things up in other ways too.\n",
-    "\n",
-    "# first we specify what the model should look like\n",
-    "config.architecture = './model_components'  # module containing all relevant classes for architectures\n",
-    "# NB if the classes relevant for creating the model are spread over multiple modules, this is no problem\n",
-    "# let config.architecture be the module that contains the \"main\" model class, and for all other components just specify the module\n",
-    "# or specify the other modules as default modules to the tools in common_jax_utils.run_utils\n",
-    "config.model_type = 'inr_modules.CombinedINR'\n",
-    "\n",
-    "config.model_config = Config()\n",
-    "config.model_config.in_size = 3\n",
-    "config.model_config.out_size = 1\n",
-    "config.model_config.terms = [  \n",
-    "    # CombinedINR uses multiple MLPs and returns the sum of their outputs. These 'terms' are the MLPs\n",
-    "    ('inr_modules.MLPINR.from_config',{\n",
-    "        'hidden_size': 256,  # you can also specify the probability of each option\n",
-    "        'num_layers': 5,  # indicate the options that the hyperparameter sweep can choose from\n",
-    "        'layer_type': 'inr_layers.SirenLayer', \n",
-    "        'num_splits': 1,\n",
-    "        'use_complex': False,\n",
-    "        'activation_kwargs': {'w0': variable(distribution=\"uniform\", min=10., max=40.)}, # or specify a distribution from https://docs.wandb.ai/guides/sweeps/sweep-config-keys#distribution-options-for-random-and-bayesian-search\n",
-    "        'initialization_scheme':'initialization_schemes.siren_scheme',\n",
-    "        #'positional_encoding_layer': ('inr_layers.ClassicalPositionalEncoding.from_config', {'num_frequencies': 10}),\n",
-    "    }),\n",
-    "]\n",
-    "config.trainer_module = './inr_utils/'  # similarly to config.architecture above, here we just specify in what module to look for objects by default\n",
-    "config.trainer_type = 'training.train_with_dataloader_scan'\n",
-    "\n",
-    "\n",
-    "config.dataloader = 'sdf.SDFDataLoader'\n",
-    "\n",
-    "config.dataloader_config = {\n",
-    "    \"sdf_name\": \"Armadillo\",\n",
-    "    \"batch_size\": 200000,\n",
-    "    \"keep_aspect_ratio\":True\n",
-    "\n",
-    "}\n",
-    "\n",
-    "config.num_cycles = 100\n",
-    "config.steps_per_cycle = 200\n",
-    "\n",
-    "\n",
-    "config.loss_evaluator = \"losses.SDFLossEvaluator\"\n",
-    "\n",
-    "\n",
-    "config.target_function = 'sdf.SDFDataLoader' #see when config. losseval\n",
-    "config.target_function_config = {\n",
-    "    \"sdf_name\": \"Armadillo\",\n",
-    "    \"batch_size\": 200000,\n",
-    "    \"keep_aspect_ratio\":True,\n",
-    "\n",
-    "}\n",
-    "\n",
-    "#config.state_update_function = ('state_test_objects.py', 'counter_updater')\n",
-    "\n",
-    "config.optimizer = 'training.OptimizerFactory.single_optimizer'#'adamw'  # we'll have to add optax to the additional default modules later\n",
-    "config.optimizer_type = 'adamw'\n",
-    "config.optimizer_config = {\n",
-    "    'learning_rate': variable(distribution='log_uniform_values', min=1e-5, max=1e-3),#1.5e-4\n",
-    "    'weight_decay': variable(distribution='log_uniform_values', min=1e-5, max=1e-3),\n",
-    "}\n",
-    "config.optimizer_mask = 'masking.array_mask'\n",
-    "\n",
-    "config.use_wandb = True\n",
-    "\n",
-    "# now we want some extra things, like logging, to happen during training\n",
-    "# the inr_utils.training.train_inr function allows for this through callbacks.\n",
-    "# The callbacks we want to use can be found in inr_utils.callbacks\n",
-    "config.after_cycle_callback = 'callbacks.ComposedCallback'\n",
-    "config.after_cycle_callback_config = {\n",
-    "    'callbacks':[\n",
-    "        ('callbacks.print_loss', {'after_every':1}),  # only print the loss every 400th step\n",
-    "        'callbacks.report_loss',  # but log the loss to wandb after every step\n",
-    "        ('callbacks.MetricCollectingCallback', # this thing will help us collect metrics and log images to wandb\n",
-    "             {'metric_collector':'metrics.MetricCollector'}\n",
-    "        ),\n",
-    "        'callbacks.raise_error_on_nan'  # stop training if the loss becomes NaN\n",
-    "    ],\n",
-    "    'show_logs': False\n",
-    "}\n",
-    "# config.after_step_callback = 'callbacks.ComposedCallback'\n",
-    "# config.after_step_callback_config = {\n",
-    "#     'callbacks':[\n",
-    "#         ('callbacks.print_loss', {'after_every':400}),  # only print the loss every 400th step\n",
-    "#         'callbacks.report_loss',  # but log the loss to wandb after every step\n",
-    "#         ('callbacks.MetricCollectingCallback', # this thing will help us collect metrics and log images to wandb\n",
-    "#              {'metric_collector':'metrics.MetricCollector'}\n",
-    "#         ),\n",
-    "#         'callbacks.raise_error_on_nan'  # stop training if the loss becomes NaN\n",
-    "#     ],\n",
-    "#     'show_logs': False\n",
-    "# }\n",
-    "\n",
-    "#config.after_training_callback = ('state_test_objects.py', 'after_training_callback')\n",
-    "config.after_training_callback = None\n",
-    "config.metric_collector_config = {  # the metrics for MetricCollectingCallback / metrics.MetricCollector\n",
-    "    'metrics':[\n",
-    "        ('metrics.JaccardIndexSDF', {\n",
-    "            'frequency':'every_n_batches',\n",
-    "            'grid_resolution': 100,\n",
-    "            'num_dims': 3,\n",
-    "            'batch_size': 10000\n",
-    "        }),\n",
-    "        (\"metrics.SDFReconstructor\",\n",
-    "         {\n",
-    "            'frequency':'every_n_batches',\n",
-    "            'grid_resolution': 100,\n",
-    "            'batch_size': 10000,\n",
-    "        }),\n",
-    "        # todo add view rendering here\n",
-    "\n",
-    "    ],\n",
-    "    'batch_frequency': 4,  # compute all of these metrics every 400 batches\n",
-    "    'epoch_frequency': 1  # not actually used\n",
-    "}\n",
-    "\n",
-    "#config.after_training_callback = None  # don't care for one now, but you could have this e.g. store some nice loss plots if you're not using wandb \n",
-    "config.optimizer_state = None  # we're starting from scratch"
-   ]
-  },
-  {
-   "cell_type": "markdown",
-   "metadata": {},
-   "source": [
-    "Originally, wandb didn't really deal with nested configurations like the one above very well. I think nowadays, the situation might be better, but I don't care to give myself a headache by finding out what the exact caveats to that are. \n",
-    "\n",
-    "So instead we'll make a flat config out of the nested config above\n",
-    "and the `common_jax_utils.wandb_utils.run_from_wandb` function that we use to actually run the experiments, will unflatten it when needed. "
-   ]
-  },
-  {
-   "cell_type": "code",
-   "execution_count": 3,
-   "metadata": {
-    "ExecuteTime": {
-     "end_time": "2024-10-09T11:53:46.479717985Z",
-     "start_time": "2024-10-09T11:53:45.186198908Z"
-    }
-   },
-   "outputs": [],
-   "source": [
-    "\n",
-    "flat_parameter_config = cdu.config_creation.make_flat_config(config)\n",
-    "#pprint(flat_parameter_config)  # uncomment to see what the flattened config looks like"
-   ]
-  },
-  {
-   "cell_type": "markdown",
-   "metadata": {},
-   "source": [
-    "Finally, we setup a sweep config detailing the method of the sweep (random in this case), the metric that is to be tracked, and the above `flat_parameter_config`."
-   ]
-  },
-  {
-   "cell_type": "code",
-   "execution_count": 4,
-   "metadata": {
-    "ExecuteTime": {
-     "end_time": "2024-10-09T11:53:46.479969768Z",
-     "start_time": "2024-10-09T11:53:45.186418834Z"
-    }
-   },
-   "outputs": [],
-   "source": [
-    "sweep_config = {\n",
-    "    'name': 'sdf_example_sweep',\n",
-    "    'method': 'random',\n",
-    "    'metric': {'name':'jaccard_index', 'goal':'maximize'},\n",
-    "    'parameters': flat_parameter_config,\n",
-    "    'description': 'An example of a hyperparameter sweep for training an INR'\n",
-    "}"
-   ]
-  },
-  {
-   "cell_type": "code",
-   "execution_count": 5,
-   "metadata": {
-    "ExecuteTime": {
-     "end_time": "2024-10-09T11:53:46.482591691Z",
-     "start_time": "2024-10-09T11:53:45.186627274Z"
-    }
-   },
-   "outputs": [
-    {
-     "name": "stdout",
-     "output_type": "stream",
-     "text": [
-      "Create sweep with ID: 04jhl7r9\n",
-      "Sweep URL: https://wandb.ai/nld/inr_edu_24/sweeps/04jhl7r9\n",
-      "nohup python run_from_inr_sweep.py --sweep_id=04jhl7r9 > sdf_sweep_example.out\n"
-     ]
-    }
-   ],
-   "source": [
-    "sweep_id = wandb.sweep(sweep_config, entity=\"nld\", project=\"inr_edu_24\")\n",
-    "print(f\"nohup python run_from_inr_sweep.py --sweep_id={sweep_id} > sdf_sweep_example.out\")"
-   ]
-  },
-  {
-   "cell_type": "markdown",
-   "metadata": {},
-   "source": [
-    "Next up, perform a single run for this sweep locally by typing `nohup python run_from_inr_sweep.py --sweep_id=0t56ux9d > inr_sweep_example.out`\n",
-    "\n",
-    "Or run it on Snellius by submitting a job script that logs into wandb and runs `run_from_inr_sweep.py` with the correct sweep_id."
-   ]
-  }
- ],
- "metadata": {
-  "kernelspec": {
-   "display_name": "inr_edu_24",
-   "language": "python",
-   "name": "python3"
-  },
-  "language_info": {
-   "codemirror_mode": {
-    "name": "ipython",
-    "version": 3
-   },
-   "file_extension": ".py",
-   "mimetype": "text/x-python",
-   "name": "python",
-   "nbconvert_exporter": "python",
-   "pygments_lexer": "ipython3",
-   "version": "3.10.14"
-  }
- },
- "nbformat": 4,
- "nbformat_minor": 2
-}
->>>>>>> 596f41d5
+{
+ "cells": [
+  {
+   "cell_type": "markdown",
+   "metadata": {},
+   "source": [
+    "# Example of a hyperparameter sweep using Weights and Biases (wandb)\n",
+    "\n",
+    "Often, there are a whole bunch of hyperparameters, such as learning rate, number of layers, width of an MLP, or batch size, that need to be chosen, without it being clear in advance what values will be good picks. \n",
+    "\n",
+    "A good way of finding good hyper parameter settings, is by just trying a bunch, and seeing what works best according to some pre-defined metric. \n",
+    "\n",
+    "Ideally, you should try to do this in an automated way. Using [wandb](https://wandb.ai/) helps with this. \n",
+    "\n",
+    "Additionally the `common_dl_utils` and `common_jax_utils` packages can help with setting such a wandb sweep up (or, if you prefer not to use wandb, they can help you automate things in different ways).\n",
+    "\n",
+    "## In this notebook\n",
+    "In this notebook, we setup a hyperparameter sweep for the same model we saw in `inr_example.ipynb`. Basically, how this works is:\n",
+    "* We create a config detailing all hyperparameters (both fixed and varying)\n",
+    "* We start a wandb sweep using this config. This results in a sweep id.\n",
+    "* We run experiments using this sweep id. \n",
+    "\n",
+    "This last part can be done by calling `run_from_inr_sweep.py` with the commandline argument `--sweep_id=` followed by the correct id. When doing this locally, you can just do this on the command line. When using Snellius, you'll have to create a script for the job that loads the correct environment, details what resources are needed for how long, and calls `run_from_inr_sweep.py` with the correct sweep_id.\n",
+    "\n",
+    "The way `run_from_inr_sweep.py` works is that it launches a wandb \"agent\" with a function for running the experiment. This \"agent\" receives a config from wandb with picks for the hyperparameters. From that point on, basically you have a config specifying a single run, and things work very similarly to what is done in `inr_example.ipynb` from the point you have your config there. \n",
+    "\n",
+    "## Type of sweep\n",
+    "Weights and Biases provides three options for doing these sweeps: you can either do a grid search, a random search, or a Bayesian search. Keep in mind that you have limited computational budget, so a grid search easily becomes unfeasible. \n",
+    "\n",
+    "In most cases, a random search will likely give you the best experience (and the least headaches). When running experiments from sweeps, you have the option to have a single agent perform multiple runs in sequence. However, somehow there seems to be a bug in wandb that causes the gpu memory to not always be freed up after each run, which can lead to OOM errors (both when using JAX and when using Pytorch). The only way I've found to reliably circumvent this, is to just keep `count` set to 1, and create a bunch of agents. \n",
+    "\n",
+    "However, when doing Bayesian search it seems that each agent still tries to create a new run after its first and single run, which just creates a lot of runs in your sweep that didn't really do anything. So my advice would be: don't waste your compute budget on grid search and don't waste your good mood on Bayesian search, unless you really need to.\n",
+    "\n",
+    "### Grid search\n",
+    "If for some reason you really do need to do grid search, there might be better ways than doing this through a wandb sweep. The tools in `common_dl_utils.config_creation` allow for creating individual run configs (just like wandb does) in a way that some variables can be linked together. \n",
+    "\n",
+    "E.g. you want to vary the latent size, and you want the hidden size to always be twice the latent size. Or you want to vary what type of activation function you use for your INR, and you want to vary some hyper parameters, such as `w0` for Siren, but only if the corresponding layer is being used. \n",
+    "\n",
+    "In such cases, you might want to use the tools from `common_dl_utils.config_creation` to just create a folder full of config files for individual runs, and create a script that loops over those configs and runs the corresponding experiment (or ideally do something smarter than this so you can have a bunch of scripts do experiments in parallel on Snellius).\n",
+    "\n",
+    "### Random seeds\n",
+    "If you want to vary only the prng seed (for random number generation) instead of any hyperparameters (or together with those hyper parameters) you can specify a 'prng_seed' in the config (this should be an integer).\n",
+    "\n",
+    "If you don't specify a prng_seed in the config, the tools used for running the experiments will create a random prng seed and log it to wandb so as to make re-producing results easier.\n"
+   ]
+  },
+  {
+   "cell_type": "code",
+   "execution_count": 1,
+   "metadata": {
+    "ExecuteTime": {
+     "end_time": "2024-10-09T11:53:46.479121249Z",
+     "start_time": "2024-10-09T11:53:45.142746284Z"
+    }
+   },
+   "outputs": [
+    {
+     "name": "stderr",
+     "output_type": "stream",
+     "text": [
+      "\u001b[34m\u001b[1mwandb\u001b[0m: Using wandb-core as the SDK backend. Please refer to https://wandb.me/wandb-core for more information.\n",
+      "\u001b[34m\u001b[1mwandb\u001b[0m: Currently logged in as: \u001b[33msimon-martinus-koop\u001b[0m (\u001b[33mnld\u001b[0m). Use \u001b[1m`wandb login --relogin`\u001b[0m to force relogin\n"
+     ]
+    },
+    {
+     "data": {
+      "text/plain": [
+       "True"
+      ]
+     },
+     "execution_count": 1,
+     "metadata": {},
+     "output_type": "execute_result"
+    }
+   ],
+   "source": [
+    "from pprint import pprint\n",
+    "\n",
+    "import wandb\n",
+    "\n",
+    "import common_dl_utils as cdu\n",
+    "from common_dl_utils.config_creation import Config, VariableCollector\n",
+    "\n",
+    "wandb.login()"
+   ]
+  },
+  {
+   "cell_type": "code",
+   "execution_count": 2,
+   "metadata": {
+    "ExecuteTime": {
+     "end_time": "2024-10-09T11:53:46.479478099Z",
+     "start_time": "2024-10-09T11:53:45.185879331Z"
+    }
+   },
+   "outputs": [],
+   "source": [
+    "config = Config()\n",
+    "variable = VariableCollector()  # we'll use this to keep track of all varying hyperparameters\n",
+    "# when working with wandb, this is basically just syntactic sugar\n",
+    "# but if you want to do hyperparameter optimization without wandb, this can help set things up in other ways too.\n",
+    "\n",
+    "# first we specify what the model should look like\n",
+    "config.architecture = './model_components'  # module containing all relevant classes for architectures\n",
+    "# NB if the classes relevant for creating the model are spread over multiple modules, this is no problem\n",
+    "# let config.architecture be the module that contains the \"main\" model class, and for all other components just specify the module\n",
+    "# or specify the other modules as default modules to the tools in common_jax_utils.run_utils\n",
+    "config.model_type = 'inr_modules.CombinedINR'\n",
+    "\n",
+    "config.model_config = Config()\n",
+    "config.model_config.in_size = 3\n",
+    "config.model_config.out_size = 1\n",
+    "config.model_config.terms = [  \n",
+    "    # CombinedINR uses multiple MLPs and returns the sum of their outputs. These 'terms' are the MLPs\n",
+    "    ('inr_modules.MLPINR.from_config',{\n",
+    "        'hidden_size': 256,  # you can also specify the probability of each option\n",
+    "        'num_layers': 5,  # indicate the options that the hyperparameter sweep can choose from\n",
+    "        'layer_type': 'inr_layers.SirenLayer', \n",
+    "        'num_splits': 1,\n",
+    "        'use_complex': False,\n",
+    "        'activation_kwargs': {'w0': variable(distribution=\"uniform\", min=10., max=40.)}, # or specify a distribution from https://docs.wandb.ai/guides/sweeps/sweep-config-keys#distribution-options-for-random-and-bayesian-search\n",
+    "        'initialization_scheme':'initialization_schemes.siren_scheme',\n",
+    "        #'positional_encoding_layer': ('inr_layers.ClassicalPositionalEncoding.from_config', {'num_frequencies': 10}),\n",
+    "    }),\n",
+    "]\n",
+    "config.trainer_module = './inr_utils/'  # similarly to config.architecture above, here we just specify in what module to look for objects by default\n",
+    "config.trainer_type = 'training.train_with_dataloader_scan'\n",
+    "\n",
+    "\n",
+    "config.dataloader = 'sdf.SDFDataLoader'\n",
+    "\n",
+    "config.dataloader_config = {\n",
+    "    \"sdf_name\": \"Armadillo\",\n",
+    "    \"batch_size\": 200000,\n",
+    "    \"keep_aspect_ratio\":True\n",
+    "\n",
+    "}\n",
+    "\n",
+    "config.num_cycles = 100\n",
+    "config.steps_per_cycle = 200\n",
+    "\n",
+    "\n",
+    "config.loss_evaluator = \"losses.SDFLossEvaluator\"\n",
+    "\n",
+    "\n",
+    "config.target_function = 'sdf.SDFDataLoader' #see when config. losseval\n",
+    "config.target_function_config = {\n",
+    "    \"sdf_name\": \"Armadillo\",\n",
+    "    \"batch_size\": 200000,\n",
+    "    \"keep_aspect_ratio\":True,\n",
+    "\n",
+    "}\n",
+    "\n",
+    "#config.state_update_function = ('state_test_objects.py', 'counter_updater')\n",
+    "\n",
+    "config.optimizer = 'training.OptimizerFactory.single_optimizer'#'adamw'  # we'll have to add optax to the additional default modules later\n",
+    "config.optimizer_type = 'adamw'\n",
+    "config.optimizer_config = {\n",
+    "    'learning_rate': variable(distribution='log_uniform_values', min=1e-5, max=1e-3),#1.5e-4\n",
+    "    'weight_decay': variable(distribution='log_uniform_values', min=1e-5, max=1e-3),\n",
+    "}\n",
+    "config.optimizer_mask = 'masking.array_mask'\n",
+    "\n",
+    "config.use_wandb = True\n",
+    "\n",
+    "# now we want some extra things, like logging, to happen during training\n",
+    "# the inr_utils.training.train_inr function allows for this through callbacks.\n",
+    "# The callbacks we want to use can be found in inr_utils.callbacks\n",
+    "config.after_cycle_callback = 'callbacks.ComposedCallback'\n",
+    "config.after_cycle_callback_config = {\n",
+    "    'callbacks':[\n",
+    "        ('callbacks.print_loss', {'after_every':1}),  # only print the loss every 400th step\n",
+    "        'callbacks.report_loss',  # but log the loss to wandb after every step\n",
+    "        ('callbacks.MetricCollectingCallback', # this thing will help us collect metrics and log images to wandb\n",
+    "             {'metric_collector':'metrics.MetricCollector'}\n",
+    "        ),\n",
+    "        'callbacks.raise_error_on_nan'  # stop training if the loss becomes NaN\n",
+    "    ],\n",
+    "    'show_logs': False\n",
+    "}\n",
+    "# config.after_step_callback = 'callbacks.ComposedCallback'\n",
+    "# config.after_step_callback_config = {\n",
+    "#     'callbacks':[\n",
+    "#         ('callbacks.print_loss', {'after_every':400}),  # only print the loss every 400th step\n",
+    "#         'callbacks.report_loss',  # but log the loss to wandb after every step\n",
+    "#         ('callbacks.MetricCollectingCallback', # this thing will help us collect metrics and log images to wandb\n",
+    "#              {'metric_collector':'metrics.MetricCollector'}\n",
+    "#         ),\n",
+    "#         'callbacks.raise_error_on_nan'  # stop training if the loss becomes NaN\n",
+    "#     ],\n",
+    "#     'show_logs': False\n",
+    "# }\n",
+    "\n",
+    "#config.after_training_callback = ('state_test_objects.py', 'after_training_callback')\n",
+    "config.after_training_callback = None\n",
+    "config.metric_collector_config = {  # the metrics for MetricCollectingCallback / metrics.MetricCollector\n",
+    "    'metrics':[\n",
+    "        ('metrics.JaccardIndexSDF', {\n",
+    "            'frequency':'every_n_batches',\n",
+    "            'grid_resolution': 100,\n",
+    "            'num_dims': 3,\n",
+    "            'batch_size': 10000\n",
+    "        }),\n",
+    "        (\"metrics.SDFReconstructor\",\n",
+    "         {\n",
+    "            'frequency':'every_n_batches',\n",
+    "            'grid_resolution': 100,\n",
+    "            'batch_size': 10000,\n",
+    "        }),\n",
+    "        # todo add view rendering here\n",
+    "\n",
+    "    ],\n",
+    "    'batch_frequency': 4,  # compute all of these metrics every 400 batches\n",
+    "    'epoch_frequency': 1  # not actually used\n",
+    "}\n",
+    "\n",
+    "#config.after_training_callback = None  # don't care for one now, but you could have this e.g. store some nice loss plots if you're not using wandb \n",
+    "config.optimizer_state = None  # we're starting from scratch"
+   ]
+  },
+  {
+   "cell_type": "markdown",
+   "metadata": {},
+   "source": [
+    "Originally, wandb didn't really deal with nested configurations like the one above very well. I think nowadays, the situation might be better, but I don't care to give myself a headache by finding out what the exact caveats to that are. \n",
+    "\n",
+    "So instead we'll make a flat config out of the nested config above\n",
+    "and the `common_jax_utils.wandb_utils.run_from_wandb` function that we use to actually run the experiments, will unflatten it when needed. "
+   ]
+  },
+  {
+   "cell_type": "code",
+   "execution_count": 3,
+   "metadata": {
+    "ExecuteTime": {
+     "end_time": "2024-10-09T11:53:46.479717985Z",
+     "start_time": "2024-10-09T11:53:45.186198908Z"
+    }
+   },
+   "outputs": [],
+   "source": [
+    "\n",
+    "flat_parameter_config = cdu.config_creation.make_flat_config(config)\n",
+    "#pprint(flat_parameter_config)  # uncomment to see what the flattened config looks like"
+   ]
+  },
+  {
+   "cell_type": "markdown",
+   "metadata": {},
+   "source": [
+    "Finally, we setup a sweep config detailing the method of the sweep (random in this case), the metric that is to be tracked, and the above `flat_parameter_config`."
+   ]
+  },
+  {
+   "cell_type": "code",
+   "execution_count": 4,
+   "metadata": {
+    "ExecuteTime": {
+     "end_time": "2024-10-09T11:53:46.479969768Z",
+     "start_time": "2024-10-09T11:53:45.186418834Z"
+    }
+   },
+   "outputs": [],
+   "source": [
+    "sweep_config = {\n",
+    "    'name': 'sdf_example_sweep',\n",
+    "    'method': 'random',\n",
+    "    'metric': {'name':'jaccard_index', 'goal':'maximize'},\n",
+    "    'parameters': flat_parameter_config,\n",
+    "    'description': 'An example of a hyperparameter sweep for training an INR'\n",
+    "}"
+   ]
+  },
+  {
+   "cell_type": "code",
+   "execution_count": 5,
+   "metadata": {
+    "ExecuteTime": {
+     "end_time": "2024-10-09T11:53:46.482591691Z",
+     "start_time": "2024-10-09T11:53:45.186627274Z"
+    }
+   },
+   "outputs": [
+    {
+     "name": "stdout",
+     "output_type": "stream",
+     "text": [
+      "Create sweep with ID: 04jhl7r9\n",
+      "Sweep URL: https://wandb.ai/nld/inr_edu_24/sweeps/04jhl7r9\n",
+      "nohup python run_from_inr_sweep.py --sweep_id=04jhl7r9 > sdf_sweep_example.out\n"
+     ]
+    }
+   ],
+   "source": [
+    "sweep_id = wandb.sweep(sweep_config, entity=\"nld\", project=\"inr_edu_24\")\n",
+    "print(f\"nohup python run_from_inr_sweep.py --sweep_id={sweep_id} > sdf_sweep_example.out\")"
+   ]
+  },
+  {
+   "cell_type": "markdown",
+   "metadata": {},
+   "source": [
+    "Next up, perform a single run for this sweep locally by typing `nohup python run_from_inr_sweep.py --sweep_id=0t56ux9d > inr_sweep_example.out`\n",
+    "\n",
+    "Or run it on Snellius by submitting a job script that logs into wandb and runs `run_from_inr_sweep.py` with the correct sweep_id."
+   ]
+  }
+ ],
+ "metadata": {
+  "kernelspec": {
+   "display_name": "inr_edu_24",
+   "language": "python",
+   "name": "python3"
+  },
+  "language_info": {
+   "codemirror_mode": {
+    "name": "ipython",
+    "version": 3
+   },
+   "file_extension": ".py",
+   "mimetype": "text/x-python",
+   "name": "python",
+   "nbconvert_exporter": "python",
+   "pygments_lexer": "ipython3",
+   "version": "3.10.14"
+  }
+ },
+ "nbformat": 4,
+ "nbformat_minor": 2
+}