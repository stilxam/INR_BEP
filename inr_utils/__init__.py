--- conflicted
+++ resolved
@@ -19,10 +19,7 @@
 import inr_utils.metrics as metrics
 import inr_utils.callbacks as callbacks
 import inr_utils.training as training
-<<<<<<< HEAD
+import inr_utils.misc as misc
 import inr_utils.post_processing as post_processing
 import inr_utils.parallel_training as parallel_training
-import inr_utils.sdf as sdf
-=======
-import inr_utils.misc as misc
->>>>>>> c376dee6
+import inr_utils.sdf as sdf