<<<<<<< HEAD
from collections.abc import Sequence, Mapping
from typing import Optional
from secrets import randbelow
import pprint

import jax
from jax import numpy as jnp
from jaxtyping import PyTree
import optax
import equinox as eqx

import common_jax_utils as cju
import common_dl_utils as cdu
from common_dl_utils.config_realization import PostponedInitialization


def complete_postponed_initialization(postponed_init:PostponedInitialization, completion: dict):
    postponed_init.resolve_missing_args(completion)
    for value in postponed_init.kwargs.values():
        if isinstance(value, PostponedInitialization):
            complete_postponed_initialization(value, completion)
        elif isinstance(value, Sequence):
            for v in value:
                if isinstance(v, PostponedInitialization):
                    complete_postponed_initialization(v, completion)

def run_single_experiment(missing_kwargs: dict[str, PyTree], incomplete_config: Mapping, key:jax.Array):
    experiment = cju.run_utils.get_experiment_from_config_and_key(
        prng_key=key,
        config=incomplete_config,
        model_kwarg_in_trainer='inr',
        model_sub_config_name_base='model',  # so it looks for "model_config" in config
        trainer_default_module_key='trainer_module',  # so it knows to get the module specified by config.trainer_module
        additional_trainer_default_modules=[optax],  # remember the don't forget to add optax to the default modules? This is that 
        add_model_module_to_architecture_default_module=False,
        initialize=False  # don't run the experiment yet, we want to add the missing kwargs
    )
    complete_postponed_initialization(experiment, missing_kwargs)
    return experiment.initialize()

def tree_unstack(tree, axis=0):
    leaves, tree_def = jax.tree.flatten(tree)
    array_leaf = next(filter(eqx.is_array, leaves))
    num_out = array_leaf.shape[axis]
    def _safe_unstack(maybe_array):
        if eqx.is_array(maybe_array):
            return jnp.unstack(maybe_array, axis=axis)
        else:
            return num_out*[maybe_array]
    unstacked_leaves = [_safe_unstack(leaf) for leaf in leaves]
    del leaves
    return [tree_def.unflatten(leaves) for leaves in zip(*unstacked_leaves)]

def run_parallel_experiments(
        missing_kwargs:dict[str, PyTree], 
        incomplete_config: Mapping,  
        post_processing_config: Mapping,
        key: Optional[jax.Array] = None,
        config_file_path: Optional[str] = None
        ):
    if key is None:
        key = jax.random.PRNGKey(seed=randbelow(2**32))
        print(f"Used key: {key}.")
    
    key_gen = cju.key_generator(key)

    post_processor = cdu.config_realization.get_model_from_config(  # we put this before the training
        config=post_processing_config,  # so that if there are any problems with the post_processing_config
        model_prompt = "post_processor_type",  # we find out before we spent time and resources training models
        default_module_key="components_module",
        initialize=False
    )
    post_processor = post_processor.initialize()

    # prepare the keys and 
    num_experiments = cdu.trees.get_first_leaf(missing_kwargs, is_leaf=eqx.is_array_like).shape[0]
    keys = jax.random.split(next(key_gen), num=num_experiments)
    results = eqx.filter_vmap(run_single_experiment, in_axes=(0, None, 0))(missing_kwargs, incomplete_config, keys)
    
    # process the results
    # this involves storing them and logging stuff to wandb, so we can't vmap
    results = tree_unstack(results)
    corresponding_parameters = tree_unstack(missing_kwargs)
    for result, experiment_parameters in zip(results, corresponding_parameters):
        post_processor(
            result, 
            experiment_parameters=experiment_parameters, 
            experiment_config=incomplete_config, 
            key=next(key_gen), 
            config_file_path=config_file_path
            )
        
def run_sequential_experiments(
        missing_kwargs:dict[str, PyTree], 
        incomplete_config: Mapping,  
        post_processing_config: Mapping,
        key: Optional[jax.Array] = None,
        config_file_path: Optional[str] = None
        ):
    if key is None:
        key = jax.random.PRNGKey(seed=randbelow(2**32))
        print(f"Used key: {key}.")
    
    key_gen = cju.key_generator(key)

    post_processor = cdu.config_realization.get_model_from_config(  # we put this before the training
        config=post_processing_config,  # so that if there are any problems with the post_processing_config
        model_prompt = "post_processor_type",  # we find out before we spent time and resources training models
        default_module_key="components_module",
        initialize=False
    )
    post_processor = post_processor.initialize()

    # prepare the keys and 
    num_experiments = cdu.trees.get_first_leaf(missing_kwargs, is_leaf=eqx.is_array_like).shape[0]
    keys = jax.random.split(next(key_gen), num=num_experiments)
    # results = eqx.filter_vmap(run_single_experiment, in_axes=(0, None, 0))(missing_kwargs, incomplete_config, keys)
    results = jax.lax.map(
        lambda mk_key: run_single_experiment(mk_key[0], incomplete_config, mk_key[1]),
        (missing_kwargs, keys)
    )
    
    # process the results
    # this involves storing them and logging stuff to wandb, so we can't vmap
    results = tree_unstack(results)
    corresponding_parameters = tree_unstack(missing_kwargs)
    for result, experiment_parameters in zip(results, corresponding_parameters):
        post_processor(
            result, 
            experiment_parameters=experiment_parameters, 
            experiment_config=incomplete_config, 
            key=next(key_gen), 
            config_file_path=config_file_path
            )
=======
from collections.abc import Sequence, Mapping
from typing import Optional
from secrets import randbelow

import jax
from jax import numpy as jnp
from jaxtyping import PyTree
import optax
import equinox as eqx

import common_jax_utils as cju
import common_dl_utils as cdu
from common_dl_utils.config_realization import PostponedInitialization


def complete_postponed_initialization(postponed_init:PostponedInitialization, completion: dict):
    postponed_init.resolve_missing_args(completion)
    for value in postponed_init.kwargs.values():
        if isinstance(value, PostponedInitialization):
            complete_postponed_initialization(value, completion)
        elif isinstance(value, Sequence):
            for v in value:
                if isinstance(v, PostponedInitialization):
                    complete_postponed_initialization(v, completion)

def run_single_experiment(missing_kwargs: dict[str, PyTree], incomplete_config: Mapping, key:jax.Array):
    experiment = cju.run_utils.get_experiment_from_config_and_key(
        prng_key=key,
        config=incomplete_config,
        model_kwarg_in_trainer='inr',
        model_sub_config_name_base='model',  # so it looks for "model_config" in config
        trainer_default_module_key='trainer_module',  # so it knows to get the module specified by config.trainer_module
        additional_trainer_default_modules=[optax],  # remember the don't forget to add optax to the default modules? This is that 
        add_model_module_to_architecture_default_module=False,
        initialize=False  # don't run the experiment yet, we want to add the missing kwargs
    )
    complete_postponed_initialization(experiment, missing_kwargs)
    return experiment.initialize()

def tree_unstack(tree, axis=0):
    leaves, tree_def = jax.tree.flatten(tree)
    array_leaf = next(filter(eqx.is_array, leaves))
    num_out = array_leaf.shape[axis]
    def _safe_unstack(maybe_array):
        if eqx.is_array(maybe_array):
            return jnp.unstack(maybe_array, axis=axis)
        else:
            return num_out*[maybe_array]
    unstacked_leaves = [_safe_unstack(leaf) for leaf in leaves]
    del leaves
    return [tree_def.unflatten(leaves) for leaves in zip(*unstacked_leaves)]

def run_parallel_experiments(
        missing_kwargs:dict[str, PyTree], 
        incomplete_config: Mapping,  
        post_processing_config: Mapping,
        key: Optional[jax.Array] = None,
        config_file_path: Optional[str] = None
        ):
    if key is None:
        key = jax.random.PRNGKey(seed=randbelow(2**32))
        print(f"Used key: {key}.")
    
    key_gen = cju.key_generator(key)

    post_processor = cdu.config_realization.get_model_from_config(  # we put this before the training
        config=post_processing_config,  # so that if there are any problems with the post_processing_config
        model_prompt = "post_processor_type",  # we find out before we spent time and resources training models
        default_module_key="components_module",
        initialize=False
    )
    post_processor = post_processor.initialize()

    # prepare the keys and 
    num_experiments = cdu.trees.get_first_leaf(missing_kwargs, is_leaf=eqx.is_array_like).shape[0]
    keys = jax.random.split(next(key_gen), num=num_experiments)
    results = eqx.filter_vmap(run_single_experiment, in_axes=(0, None, 0))(missing_kwargs, incomplete_config, keys)
    
    # process the results
    # this involves storing them and logging stuff to wandb, so we can't vmap
    results = tree_unstack(results)
    corresponding_parameters = tree_unstack(missing_kwargs)
    for result, experiment_parameters in zip(results, corresponding_parameters):
        post_processor(
            result, 
            experiment_parameters=experiment_parameters, 
            experiment_config=incomplete_config, 
            key=next(key_gen), 
            config_file_path=config_file_path
            )
        
>>>>>>> 4c0f6d1d
<|MERGE_RESOLUTION|>--- conflicted
+++ resolved
@@ -1,8 +1,6 @@
-<<<<<<< HEAD
 from collections.abc import Sequence, Mapping
 from typing import Optional
 from secrets import randbelow
-import pprint
 
 import jax
 from jax import numpy as jnp
@@ -132,97 +130,4 @@
             experiment_config=incomplete_config, 
             key=next(key_gen), 
             config_file_path=config_file_path
-            )
-=======
-from collections.abc import Sequence, Mapping
-from typing import Optional
-from secrets import randbelow
-
-import jax
-from jax import numpy as jnp
-from jaxtyping import PyTree
-import optax
-import equinox as eqx
-
-import common_jax_utils as cju
-import common_dl_utils as cdu
-from common_dl_utils.config_realization import PostponedInitialization
-
-
-def complete_postponed_initialization(postponed_init:PostponedInitialization, completion: dict):
-    postponed_init.resolve_missing_args(completion)
-    for value in postponed_init.kwargs.values():
-        if isinstance(value, PostponedInitialization):
-            complete_postponed_initialization(value, completion)
-        elif isinstance(value, Sequence):
-            for v in value:
-                if isinstance(v, PostponedInitialization):
-                    complete_postponed_initialization(v, completion)
-
-def run_single_experiment(missing_kwargs: dict[str, PyTree], incomplete_config: Mapping, key:jax.Array):
-    experiment = cju.run_utils.get_experiment_from_config_and_key(
-        prng_key=key,
-        config=incomplete_config,
-        model_kwarg_in_trainer='inr',
-        model_sub_config_name_base='model',  # so it looks for "model_config" in config
-        trainer_default_module_key='trainer_module',  # so it knows to get the module specified by config.trainer_module
-        additional_trainer_default_modules=[optax],  # remember the don't forget to add optax to the default modules? This is that 
-        add_model_module_to_architecture_default_module=False,
-        initialize=False  # don't run the experiment yet, we want to add the missing kwargs
-    )
-    complete_postponed_initialization(experiment, missing_kwargs)
-    return experiment.initialize()
-
-def tree_unstack(tree, axis=0):
-    leaves, tree_def = jax.tree.flatten(tree)
-    array_leaf = next(filter(eqx.is_array, leaves))
-    num_out = array_leaf.shape[axis]
-    def _safe_unstack(maybe_array):
-        if eqx.is_array(maybe_array):
-            return jnp.unstack(maybe_array, axis=axis)
-        else:
-            return num_out*[maybe_array]
-    unstacked_leaves = [_safe_unstack(leaf) for leaf in leaves]
-    del leaves
-    return [tree_def.unflatten(leaves) for leaves in zip(*unstacked_leaves)]
-
-def run_parallel_experiments(
-        missing_kwargs:dict[str, PyTree], 
-        incomplete_config: Mapping,  
-        post_processing_config: Mapping,
-        key: Optional[jax.Array] = None,
-        config_file_path: Optional[str] = None
-        ):
-    if key is None:
-        key = jax.random.PRNGKey(seed=randbelow(2**32))
-        print(f"Used key: {key}.")
-    
-    key_gen = cju.key_generator(key)
-
-    post_processor = cdu.config_realization.get_model_from_config(  # we put this before the training
-        config=post_processing_config,  # so that if there are any problems with the post_processing_config
-        model_prompt = "post_processor_type",  # we find out before we spent time and resources training models
-        default_module_key="components_module",
-        initialize=False
-    )
-    post_processor = post_processor.initialize()
-
-    # prepare the keys and 
-    num_experiments = cdu.trees.get_first_leaf(missing_kwargs, is_leaf=eqx.is_array_like).shape[0]
-    keys = jax.random.split(next(key_gen), num=num_experiments)
-    results = eqx.filter_vmap(run_single_experiment, in_axes=(0, None, 0))(missing_kwargs, incomplete_config, keys)
-    
-    # process the results
-    # this involves storing them and logging stuff to wandb, so we can't vmap
-    results = tree_unstack(results)
-    corresponding_parameters = tree_unstack(missing_kwargs)
-    for result, experiment_parameters in zip(results, corresponding_parameters):
-        post_processor(
-            result, 
-            experiment_parameters=experiment_parameters, 
-            experiment_config=incomplete_config, 
-            key=next(key_gen), 
-            config_file_path=config_file_path
-            )
-        
->>>>>>> 4c0f6d1d
+            )