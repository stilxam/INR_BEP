--- conflicted
+++ resolved
@@ -245,7 +245,7 @@
         mse = self._evaluate_on_grid(inr, self.grid)
         return {'MSE_on_fixed_grid': mse}
 
-<<<<<<< HEAD
+
 class AudioMetricsOnGrid(Metric):
     """
     Evaluate audio metrics between the INR output and target audio.
@@ -371,7 +371,7 @@
         }
 
         return metrics
-=======
+
 
 class JaccardIndexSDF(Metric):
     """ 
@@ -457,4 +457,3 @@
         inr = kwargs['inr']
         jaccard = self._evaluate_on_grid(inr, self.grid)
         return {'jaccard_index': jaccard}
->>>>>>> c4e19394
