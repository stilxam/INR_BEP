""" 
Module for working with images and INRs.
"""
import functools
from typing import Callable, Union, Optional

import jax
from jax import numpy as jnp
from equinox import Module
import PIL
from matplotlib import pyplot as plt
from matplotlib import colors
import numpy as np
from matplotlib import animation

def scaled_array_to_image(arr: jax.Array)->jax.Array:
    """scaled_array_to_image 
    take an array of floats in [0, 1]
    scale it to be an integer array in {0, ..., 255}

    :param arr: array to be scaled
    :return: scaled array
    """
    arr = (255*arr).astype(jnp.uint16)  # larger dtype to prevent overflow
    arr = jnp.minimum(arr, 255)
    return arr

def load_image_as_array(path:str)->jax.Array:
    """ 
    Load an image from a file and represent it as a jax array
    :parameter path: a string representing a path to a file containing an image or a numpy array
    :return: a jax.Array with contents of the image
    """
    file_extension = path.split('.')[-1]
    if file_extension == 'npy':
        return jnp.load(path)
    # it's ostensibly not just a numpy array so let's use PIL
    with PIL.Image.open(path) as pil_image:
        output = jnp.asarray(pil_image)
    return output

# =================================================================================
# the following part of this module is for creating continuous (interpolated) functions from images

def _recursive_linear_interpolation(t:jax.Array, left:jax.Array, right:jax.Array)->jax.Array:
    """recursively apply linear interpolation

    :param t: interpolation coordinates in [0, 1]. This should be an (n,) array where n is the number of dimensions
    :param left: The values of the function where t[0] == 0
    :param right: The value of the function where t[0] == 1
    :return: interpolated value

    for i0, ..., in in {0, 1}, the array arr = jnp.concatenate([left, right], axis=0) should have
    arr[i0, ..., in] = _recursive_linear_interpolation([i0, ..., in], left, right) i.e. the value of the function at t0=i0, ..., tn=in
    """
    if len(t) == 1:
        # base case: linear interpolation between two points
        return t[0]*right + (1-t[0])*left 
    t_0 = t[0]
    t_rest = t[1:]
    return (
        t_0*_recursive_linear_interpolation(t_rest, right[0], right[1])
        + (1-t_0)*_recursive_linear_interpolation(t_rest, left[0], left[1])
        )

def get_from_multi_indices(arr:Union[jax.Array, np.ndarray], multi_indices:Union[jax.Array, np.ndarray]):
    """
    if multi_indices is a multi-index into arr, e.g. [i0, i1, ..., in]
        then the result is arr[i0, i1, ..., in]
    if multi_indices is an array of multi-indices into arr
        then for a multi-index j0, j1, ..., jm into multi_indices,
        out[j0, j1, ..., jm] = arr[i0, i1, ..., in] where multi_indices[j0, j1, ..., jm] = [i0, i1, ..., in]
    
    :parameter arr: jax.Array, the elements of which we want to access through multi indices
    :parameter multi_indices: a jax.Array containing multi-indices (should have an appropriate integer type)
    :return: jax.Array as described above

    This function also works if both arr and multi_indices are numpy arrays instead of jax Arrays.
    If these types are mixed, the function should still work but cannot be vmapped or jitted.
    """
    if isinstance(arr, np.ndarray):
        return arr[tuple(np.moveaxis(multi_indices, -1, 0))]  # np.unstack only available from numpy version 2.1 on
    return arr[jnp.unstack(multi_indices, axis=-1)]
    # if len(multi_indices.shape)==1:
    #     # base case: we just have one multi_index
    #     # and want to retreive the value of arr at that multi_index
    #     return arr[tuple(multi_indices)]
    #     # n_indexed_dims = len(multi_indices)
    #     # indexed_shape = arr.shape[:n_indexed_dims]
    #     # out_shape = arr.shape[n_indexed_dims:]
    #     # arr_flat = arr.reshape((-1,)+out_shape)
    #     # return arr_flat[jnp.ravel_multi_index(multi_indices, dims=indexed_shape, mode='wrap')]  # NB for very large/high dimensional arrays, this may lead to overflow and consequently to periodic output
    # else:
    #     return jax.vmap(get_from_multi_indices, in_axes=(None, 0), out_axes=0)(arr, multi_indices)

def make_linearly_interpolated_image(image:jax.Array)->Callable[[jax.Array], jax.Array]:
    """make_interpolated_image
    Make an interpolated image from a discrete image
    This turns an (n+1)-dimensional array with final dimension size c into a function from [0, 1]^n to R^c
    which n-linearly interpolates between the values of the array

    :param image: (dim_0, ..., dim_n, c) array
    :return: function from [0, 1]^n to R^c
    """
    # assumes channels last
    image = jnp.asarray(image)
    size = jnp.asarray(image.shape[:-1], dtype=jnp.float32)-1
    n_dims = len(size)
    index_block_01 = jnp.stack(
        jnp.meshgrid(*(jnp.array([0, 1], dtype=jnp.uint32) for _ in range(n_dims)), indexing='ij'),
        axis=-1
        )  # This, in combination with get_from_multi_indices will be used to get the values of the function at the corners of the interpolation cube
    channels = image.shape[-1]
    
    return_docstring = f"""
        {n_dims}-linear interpolation of an array
        The underlying array has shape {image.shape}, where the final dimension is treated as a channel dimension.

        :param coordinates: ({n_dims},) array of interpolation coordinates in [0, 1]
        :raises ValueError: if the number of coordinates does not match the number of dimensions
        :return: ({channels=},) array of interpolated values
        """

    def interpolated_image(coordinates:jax.Array):
        if len(coordinates) != n_dims:
            raise ValueError(f"{n_dims}-linearly interpolated image requires one coordinate per non-channel dimension. Got {len(coordinates)=} but {n_dims=}.")
        lower_index, interpolation_coordinates = jnp.divmod(coordinates*size, 1)
        lower_index = lower_index.reshape(n_dims*(1,)+(n_dims,)).astype(jnp.uint32)
        indices = lower_index + index_block_01  # all indices of the corners of the interpolation cube
        values_at_indices = get_from_multi_indices(image, indices)
        return _recursive_linear_interpolation(interpolation_coordinates, values_at_indices[0], values_at_indices[1])
    
    interpolated_image.__doc__ = return_docstring
        
    return interpolated_image

def make_piece_wise_constant_interpolation(arr:jax.Array)->Callable[[jax.Array], jax.Array]:  # TODO test this function
    """ 
    Make a piece-wise continuous function out of an array
    :param arr: jax.Array of shape (dim_0, ..., dim_n, c)
    :return: a function from [0, 1]^n to R^c 
    """
    shape = jnp.array(arr.shape, dtype=jnp.float32)[:-1]
    n_dims = len(shape)

    return_docstring = f"""
        Piece-wise constant interpolation of an array. 
        The underlying array has shape {arr.shape}, where the final dimension is treated as a channel dimension

        :param coordinates: ({n_dims},) array of interpolation coordinates in [0., 1.]
        :raises ValueError: if the number of coordinates does not match the number of dimensions
        :return: ({arr.shape[-1]},) array of interpolated values
        """

    def interpolated_image(coordinates:jax.Array):
        if len(coordinates) != n_dims:
            raise ValueError(f"{n_dims=} coordinates are required but only {len(coordinates)=} coordinates were provided.")
        index = jnp.floor(coordinates * shape).astype(jnp.uint32)
        return get_from_multi_indices(arr, index)
    
    interpolated_image.__doc__ = return_docstring
    
    return interpolated_image


def scale_continuous_image_to_01(func):
    """scale_continuous_image_to_01
    given an interpolated image taking values in [0, 255], 
    scale it to take values in [0, 1]

    :param func: function (e.g. an interpolated image)
    :return: wrapped function
    """
    @functools.wraps(func)
    def scaled_image(*args, **kwargs):
        unscaled_value = func(*args, **kwargs).astype(jnp.float32)
        return unscaled_value / 255
    return scaled_image


# ==================================================================================================
# The following two classes (ContinuousImage and ArrayInterpolator) are convenience wrappers around
# the interpolation methods provided above.
# ==================================================================================================
class ContinuousImage(Module):
    """ 
    Convenience wrapper around make_interpolated_image
    """
    underlying_image: jax.Array
    continuous_image: Callable
    scaled: bool
    data_index: Optional[Union[int, jax.Array]]
    multi_image: bool = False
    interpolation_method: Callable

<<<<<<< HEAD
    def __init__(self, image:Union[jax.Array, str, list[str]], scale_to_01:bool, interpolation_method:Callable, data_index:Optional[int]):
=======
    def __init__(self, image:Union[jax.Array, str], scale_to_01:bool, interpolation_method:Callable, check_dimensions:bool=True):
>>>>>>> c376dee6
        """ 
        :parameter image: either a path to an image or an array
            Note that this image should have the channels last
            Although we speak of images, the array can represent higher dimensional data such as videos as well.
        :parameter scale_to_01: whether to scale the image to [0, 1] using scale_continuous_image_to_01
        :parameter interpolation_method: the interpolation method to be used
            e.g. make_piece_wise_constant_interpolation or make_linearly_interpolated_image
        """
        if isinstance(image, str):
            image = load_image_as_array(image)
<<<<<<< HEAD
        elif isinstance(image, (list, tuple)):  # in order for training on multiple images at the same time to work
            image = jnp.stack([load_image_as_array(i) for i in image], axis=0) # we need to load all the arrays
            self.multi_image = True
        self.data_index = data_index # so that this (traced) jax.Array always indexes into the same big array of images.
=======
        if check_dimensions and len(image.shape)<3:
            image = image[..., None]
>>>>>>> c376dee6
        self.underlying_image = image
        if scale_to_01:
            self.continuous_image = scale_continuous_image_to_01(
                interpolation_method(image)
            )
            self.scaled = True
        else:
            self.continuous_image = interpolation_method(image)
            self.scaled = False
        self.interpolation_method = interpolation_method

    def __call__(self, coordinates: jax.Array, data_index:Optional[Union[int, jax.Array]]=None)->jax.Array:
        """ 
        Evaluate the continuous image at some coordinates
        """
        if self.multi_image: # the following path is not very efficient, but can be jitted to become efficient
            data_index = data_index if data_index is not None else self.data_index
            if data_index is None:
                raise ValueError("You need to specify an data_index if multiple images are provided")
            image = self.underlying_image[data_index]
            maybe_scale = scale_continuous_image_to_01 if self.scaled else lambda x: x
            continuous_image = maybe_scale(self.interpolation_method(image))
        else:
            continuous_image = self.continuous_image
            
        return continuous_image(coordinates)



class ArrayInterpolator(Module):
    """ 
    Makes functions out of `jax.Array`s
    
    :param interpolation_method: a callable that turns an array 
        into a callable that returns interpolated values in that array.
        E.G. make_piece_wise_constant_interpolation or make_linearly_interpolated_image
    :param scale_to_01: whether to scale the image to [0, 1] using scale_continuous_image_to_01
    :param channels_first: whether the "channels" dimension is in place 0 or place -1
        if True, the input array `arr` to __call__ is assumed to  be of shape (channels, ...)
        if False, it is assumed to be of shape (..., channels)
        This is relevant because the interpolation methods provided in inr_utils.images expect channels last
    """
    interpolation_method: Callable
    scale_to_01: bool
    channels_first: bool

    def __call__(self, arr:jax.Array)->Callable[[jax.Array], jax.Array]:
        """ 
        :param arr: jax.Array that is to be turned into a function from coordinates to array values
        :return: a function that takes coordinates and returns appropriate values dictated by arr and by self.interpolation_method
        """
        if self.channels_first:
            arr = jnp.moveaxis(
                arr,
                source=0,
                destination=-1  # because the interpolation methods in inr_utils.images expect channels last
            )
        interpolated_array = self.interpolation_method(arr)
        if self.scale_to_01:
            interpolated_array = scale_continuous_image_to_01(interpolated_array)
        return interpolated_array

# =================================================================================
# the next part of this module contains utils for generating images from continuous functions

def make_gif(arr:np.ndarray, save_location:str, artist_name:str, time_axis:int=0, dpi:int=150, blit:bool=True, repeat:bool=True, fps:int=4)->None:
    """ 
    Create a GIF file out of an array
    :parameter arr: array to be turned into a gif
        NB when taking one time point along the time axis, the array should have the shape (height, width, channels) or (height, width)
    :parameter save_location: where to save the gif
    :parameter artist_name: string to be passed as 'artist' metadata to the PillowWriter from matplotlib (used to create the gif)
    :parameter time_axis: axis of the array to be used as time in the gif.
    :parameter dpi: dots per inch of the gif
    :parameter blit: whether to blit the animation 
        (see matplotlib.animation.FuncAnimation for more information)
    :parameter repeat: whether to repeat the gif
    :parameter fps: frames per second of the gif
    """
    arr = np.asarray(arr)
    old_dpi = plt.rcParams['figure.dpi']
    plt.rcParams["animation.html"] = "jshtml"
    plt.rcParams["figure.dpi"] = dpi
    minimum = arr.min()
    maximum = arr.max()
    norm = colors.Normalize(vmin=minimum, vmax=maximum)
    
    fig, ax = plt.subplots()
    im = ax.imshow(np.take(arr, 0, axis=time_axis), norm=norm)

    def init():
        im.set_data(np.take(arr, 0, axis=time_axis))
        return [im]
    def animate(i):
        im.set_array(np.take(arr, i, axis=time_axis))
        return [im]
    
    anim = animation.FuncAnimation(fig, animate, init_func=init, frames=arr.shape[time_axis], blit=blit, repeat=repeat)
    writer = animation.PillowWriter(fps=fps, metadata=dict(artist=artist_name))
    anim.save(save_location, writer=writer)
    plt.close()
    plt.rcParams["figure.dpi"] = old_dpi

def make_lin_grid(
        min:Union[float, list[float], tuple[float,...]], 
        max:Union[float, list[float], tuple[float,...]], 
        size:Union[int, list[int], tuple[int,...]], 
        num_dimensions:Union[int, None]=None, 
        indexing:str='ij'
        )->jax.Array:
    """ 
    Make an array that is a linear grid.
    :parameter min: minimum values of the grid. If a scalar, this is the minimum value in all dimensions.
    :parameter max: maximum values of the grid. If a scalar, this is the maximum value in all dimensions.
    :parameter size: number of points in each dimension. If a scalar, this is the number of points in all dimensions.
    :parameter num_dimensions: number of dimensions of the grid. If None, this is inferred from the shapes of min, max, and size.
    :parameter indexing: indexing of the grid. 'ij' for matrix style indexing, 'xy' for cartesian style indexing.
        default is 'ij'
    :return: jax.Array of shape (size_0, ..., size_{n-1}, n) where n=num_dimensions
        in case of indexing 'ij', the value of the returned array at index (i_0, ..., i_{n-1}, j) is 
        min_j + i_j*(max_j-min_j)/(size_j-1)
    
        note that if for all j, min_j=0 and max_j = size_j - 1, the value at index (i_0, ..., i_{n-1}, j) is i_j
        i.e. the value at index (i_0, ..., i_{n-1}) is the index itself (but as a float dtype)
    """
    if not any(isinstance(var, (list, tuple)) for var in (min, max, size)) and num_dimensions is None:
        raise ValueError("When min, max, and size are provided as scalars, num_dimensions should be specified as an integer")
    nd = set([len(var) for var in (min, max, size) if isinstance(var, (list, tuple))] + ([num_dimensions] if num_dimensions is not None else []))
    if len(nd) != 1:
        raise ValueError(f"Got competing specifications of number of dimensions: {nd=}. Coming from {min=}, {max=}, {size=} and {num_dimensions=}.")
    nd = next(iter(nd))
    
    min = min if isinstance(min, (list, tuple)) else nd * [min]
    max = max if isinstance(max, (list, tuple)) else nd * [max]
    size = size if isinstance(size, (list, tuple)) else nd * [size]

    lin_spaces = [
        jnp.linspace(m, M, s)
        for m, M, s in zip(min, max, size)
    ]
    grid = jnp.stack(
        jnp.meshgrid(*lin_spaces, indexing=indexing),
        axis=-1
    )
    return grid

def evaluate_on_grid_batch_wise(func:Callable, grid:jax.Array, batch_size:int, apply_jit:bool=True)->jax.Array:
    """
    evaluate func on grid in a batch-wise fassion

    :param func: a function taking (c,) shaped arrays and returning (c'...) shaped arrays
    :param grid: a (spatial_dims..., c) shaped array of inputs for func
    :param batch_size: the size of each batch func should be evaluated on in parallel
    :param apply_jit: whether to use jax.jit on the vmapped version of func
    :return: a (spatial_dims..., c'...) shaped array of outcomes

    func will be vmapped over each batch
    this vmapped func is applied using jax.lax.map
    NB if you want to jit this entire function, its best to wrap it first so func, batch_size, and apply_jit are fixed
    and apply_jit should be False in this case
    """
    grid_shape = grid.shape
    batches = jnp.reshape(grid, (-1, batch_size, grid_shape[-1]))

    maybe_jit = jax.jit if apply_jit else lambda f:f

    @maybe_jit
    def evaluate_on_batch(batch):
        return jax.vmap(func)(batch)
    
    results = jax.lax.map(evaluate_on_batch, batches)
    target_shape = grid_shape[:-1] + results.shape[2:]
    return jnp.reshape(results, target_shape)

def evaluate_on_grid_vmapped(func:Callable, grid:jax.Array)->jax.Array:
    """
    evaluate func on grid in a batch wise fassion

    :param func: a function taking (c,) shaped arrays and returning (c'...) shaped arrays
    :param grid: a (spatial_dims..., c) shaped array of inputs for func
    :return: a (spatial_dims..., c'...) shaped array of outcomes

    func will be vmapped over a reshaped grid
    NB if you want to jit this function, its best to wrap it first so func is fixed
    """
    grid_shape = grid.shape
    flattened_grid = jnp.reshape(grid, (-1,  grid_shape[-1]))

    results = jax.vmap(func)(flattened_grid)
    target_shape = grid_shape[:-1] + results.shape[1:]
    return jnp.reshape(results, target_shape)


def rgb_to_grayscale(rgb_image:jax.Array):
    """
    turn an rgb image, array with shape (h, w, 3), into grayscale image array with shape (h, w)
    """
    gray_image = 0.299*rgb_image[:,:,0] + 0.587*rgb_image[:,:,1] + 0.114*rgb_image[:,:,2]
    gray_image = gray_image.astype(jnp.uint8)  
    return gray_image<|MERGE_RESOLUTION|>--- conflicted
+++ resolved
@@ -193,11 +193,7 @@
     multi_image: bool = False
     interpolation_method: Callable
 
-<<<<<<< HEAD
-    def __init__(self, image:Union[jax.Array, str, list[str]], scale_to_01:bool, interpolation_method:Callable, data_index:Optional[int]):
-=======
-    def __init__(self, image:Union[jax.Array, str], scale_to_01:bool, interpolation_method:Callable, check_dimensions:bool=True):
->>>>>>> c376dee6
+    def __init__(self, image:Union[jax.Array, str, list[str]], scale_to_01:bool, interpolation_method:Callable, data_index:Optional[int], check_dimensions:bool=True):
         """ 
         :parameter image: either a path to an image or an array
             Note that this image should have the channels last
@@ -208,15 +204,12 @@
         """
         if isinstance(image, str):
             image = load_image_as_array(image)
-<<<<<<< HEAD
         elif isinstance(image, (list, tuple)):  # in order for training on multiple images at the same time to work
             image = jnp.stack([load_image_as_array(i) for i in image], axis=0) # we need to load all the arrays
             self.multi_image = True
         self.data_index = data_index # so that this (traced) jax.Array always indexes into the same big array of images.
-=======
         if check_dimensions and len(image.shape)<3:
-            image = image[..., None]
->>>>>>> c376dee6
+            image = image[..., None]  #TODO add multi_image case
         self.underlying_image = image
         if scale_to_01:
             self.continuous_image = scale_continuous_image_to_01(
