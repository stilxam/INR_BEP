""" 
Some common loss functions for training INRs.
"""
from typing import Optional, Callable, Union
import functools

import jax
from jax import numpy as jnp
from jaxtyping import PyTree  # really just Any
import equinox as eqx

from inr_utils import nerf_utils
from model_components.inr_modules import NeRF

LossEvaluator = Union[Callable[[eqx.Module, PyTree, Optional[eqx.nn.State]], jax.Array], eqx.Module]
LossEvaluator.__doc__ = """
A LossEvaluator is a function that should take
* the model (eqx.Module) that is to be evaluated
* a PyTree containing (possibly among other things) the input values for the model
it should have *scalar* output.
"""


def mse_loss(pred_val: jax.Array, true_val: jax.Array):
    return jnp.mean(jnp.sum(jnp.square(pred_val - true_val), axis=-1))


def scaled_mse_loss(pred_val: jax.Array, true_val: jax.Array, eps=1e-6):
    """ 
    A scaled version of the mse loss, where the loss on each batch gets scaled 
    so that 1 means you correctly predict the mean of the true values over that batch

    :parameter pred_val: the predicted values
    :parameter true_val: the true values
    :parameter eps: a small value to avoid division by zero
    """
    mse = mse_loss(pred_val, true_val)
    mean_true_val = true_val.mean(axis=0, keepdims=True)
    scaling = mse_loss(mean_true_val, true_val)
<<<<<<< HEAD
    return mse/(scaling + eps)


def cosine_similarity(a:jax.Array, b:jax.Array)->jax.Array:
    """
    Compute the cosine similarity between arrays a and b
    """
    return jnp.dot(a, b) / (jnp.linalg.norm(a) * jnp.linalg.norm(b))


def sdf_loss(gt_normals, y, y_pred, y_grad) -> jax.Array:
    """
    Compute the loss for the sdf values, the intersection values, the normal values, and the gradient values
    as per the SIREN paper and code (https://github.com/vsitzmann/siren/blob/master/loss_functions.py)

    if the model uses relu, y_grad = 0 can break the loss function and make gradients loss nan
    :param gt_normals: ground truth normals
    :param y: ground truth sdf values
    :param y_pred: predicted sdf values
    :param y_grad: gradients of the sdf values
    :return: loss_array, containing the loss values for sdf, inter, normal, and grad
    """

    sdf_constraint = jnp.where(y != -1, y_pred, jnp.zeros_like(y_pred))
    inter_constraint = jnp.where(y != -1, jnp.zeros_like(y_pred), jnp.exp(-1e2 * jnp.abs(y_pred)))
    cosine_sim = jax.vmap(cosine_similarity)(y_grad, gt_normals)
    if len(cosine_sim.shape) == 1:
        y = jnp.expand_dims(y, axis=1)

    normal_constraint = jnp.where(y != -1, 1 - cosine_sim, jnp.zeros_like(y_grad[:, 0]))
    gradient_constraint = jnp.abs(jnp.linalg.norm(y_grad) - 1)
    # loss_dct = {
    #     "sdf": jnp.abs(jnp.mean(sdf_constraint)) * 3e3,
    #     "inter": jnp.mean(inter_constraint) * 1e2,
    #     "normal": jnp.mean(normal_constraint) * 1e2,
    #     "grad": jnp.mean(gradient_constraint) * 5e1
    # }
    loss_array = jnp.array([
        jnp.abs(jnp.mean(sdf_constraint)) * 3e3,
        jnp.mean(inter_constraint) * 1e2,
        jnp.mean(normal_constraint) * 1e2,
        jnp.mean(gradient_constraint) * 5e1
    ])
    return loss_array
=======
    return mse / (scaling + eps)


def psnr_loss(pred_val: jax.Array, true_val: jax.Array, max_val=1.):
    """
    Peak Signal-to-Noise Ratio loss
    :param pred_val: the predicted values
    :param true_val: the true values
    :param max_val: the maximum value of the input data
    """
    mse = mse_loss(pred_val, true_val)
    return 20 * jnp.log10(max_val) - 10 * jnp.log10(mse)



# ==========================================================================
# loss evaluators

class PointWiseLossEvaluator(eqx.Module):
    """
    Evaluates an inr and a target function on a batch of input coordinates
    and computes the loss between the results of those two.

    :param target_function: function to be approximated by the INR
    :param loss_function: function to compute the loss based on pred_val and true_val
        should have the following signature
        :param pred_val: jax.Array of predicted values
        :param true_val: jax.Array of target values with same shape as pred_val
        :return: scalar jax.Array containing the loss value
    :param state_update_function: optional callable to update the (optional) state
        E.G. useful for implementing the progressive training in the integer lattice mapping
        NB the state is only updated by this, not by the INR itself
    """
    target_function: Union[Callable, eqx.Module]
    loss_function: Callable
    state_update_function: Optional[Callable] = None

    def __call__(self, inr: eqx.Module, locations: jax.Array, state: Optional[eqx.nn.State] = None):
        if state is not None:
            pred_val, _ = jax.vmap(inr, (0, None))(locations, state)
        else:
            pred_val = jax.vmap(inr)(locations)
        true_val = jax.vmap(self.target_function)(locations)

        if self.state_update_function is not None:  # update state if necessary
            # this is e.g. for the progressive training in the integer lattice mapping
            state = self.state_update_function(state, inr)

        return self.loss_function(pred_val, true_val), state


class PointWiseGradLossEvaluator(eqx.Module):
    target_function: Union[Callable, eqx.Module]
    loss_function: Callable
    state_update_function: Optional[Callable]

    def __init__(
            self,
            target_function: Callable,
            loss_function: Callable,
            take_grad_of_target_function: bool,
            state_update_function: Optional[Callable] = None
    ):
        """ 
        evaluates *the gradient of* an inr and a target function on a batch of input coordinates
        and computes the loss between the results of those two.

        :param target_function: function to be approximated by the INR
        :param loss_function: function to compute the loss based on pred_val and true_val
            should have the following signature
            :param pred_val: jax.Array of predicted values
            :param true_val: jax.Array of target values with same shape as pred_val
            :return: scalar jax.Array containing the loss value
        :param take_grad_of_target_function: 
            if True, we use automatic differentiation to get the gradient of the target function
            if False, we assume that the output of the target function is itself the relevant gradient and no automatic differentiation is applied.
        :param state_update_function: optional callable to update the (optional) state
            E.G. useful for implementing the progressive training in the integer lattice mapping
            NB the state is only updated by this, not by the INR itself
        """
        self.loss_function = loss_function
        if take_grad_of_target_function:
            self.target_function = eqx.filter_grad(target_function)
        else:
            self.target_function = target_function
        self.state_update_function = state_update_function

    def __call__(self, inr: eqx.Module, locations: jax.Array, state: Optional[eqx.nn.State] = None):
        if state is not None:
            inr_grad = eqx.filter_grad(inr, has_aux=True)
            pred_val, _ = jax.vmap(inr_grad, (0, None))(locations, state)
        else:
            inr_grad = eqx.filter_grad(inr)
            pred_val = jax.vmap(inr_grad)(locations)
        true_val = jax.vmap(self.target_function)(locations)

        if self.state_update_function is not None:  # update state if necessary
            # this is e.g. for the progressive training in the integer lattice mapping
            state = self.state_update_function(state, inr)

        return self.loss_function(pred_val, true_val), state


class NeRFLossEvaluator(nerf_utils.Renderer):

    parallel_batch_size: int
    state_update_function: Optional[Callable] = None

    def __call__(self, nerf_model: NeRF, batch:tuple[jax.Array, jax.Array, jax.Array, jax.Array], state:Optional[eqx.nn.State] = None):
        ray_origins, ray_directions, prng_key_or_keys, ground_truth = batch
        # give each batch element its own key
        if prng_key_or_keys.shape[0] != ray_origins.shape[0]:
            prng_keys = jax.random.split(prng_key_or_keys, num=ray_origins.shape[0])
        else:
            prng_keys = prng_key_or_keys
        
        # render each pixel
        if state is not None:
            results = jax.lax.map(
                lambda ro_rd_k: self.render_nerf_pixel(nerf_model, *ro_rd_k, state),
                (ray_origins, ray_directions, prng_keys),
                batch_size=self.parallel_batch_size
            )
        else:
            results = jax.lax.map(
                lambda ro_rd_k: self.render_nerf_pixel(nerf_model, *ro_rd_k),
                (ray_origins, ray_directions, prng_keys),
                batch_size=self.parallel_batch_size
            )
        
        coarse_predictions = results["coarse_rgb"]
        fine_predictions = results["fine_rgb"]

        if self.state_update_function is not None:  # update state if necessary
            # this is e.g. for the progressive training in the integer lattice mapping
            state = self.state_update_function(state, nerf_model)

        return jnp.square(coarse_predictions - ground_truth).mean() + jnp.square(fine_predictions - ground_truth).mean(), state
>>>>>>> 87520757
<|MERGE_RESOLUTION|>--- conflicted
+++ resolved
@@ -37,7 +37,7 @@
     mse = mse_loss(pred_val, true_val)
     mean_true_val = true_val.mean(axis=0, keepdims=True)
     scaling = mse_loss(mean_true_val, true_val)
-<<<<<<< HEAD
+
     return mse/(scaling + eps)
 
 
@@ -82,8 +82,8 @@
         jnp.mean(gradient_constraint) * 5e1
     ])
     return loss_array
-=======
-    return mse / (scaling + eps)
+
+
 
 
 def psnr_loss(pred_val: jax.Array, true_val: jax.Array, max_val=1.):
@@ -221,4 +221,3 @@
             state = self.state_update_function(state, nerf_model)
 
         return jnp.square(coarse_predictions - ground_truth).mean() + jnp.square(fine_predictions - ground_truth).mean(), state
->>>>>>> 87520757
