""" 
Module containing callbacks for the training.train_inr function.
"""
import abc
import pprint
<<<<<<< HEAD
from typing import Callable, Union, Any, Optional
from functools import partial
from pathlib import Path
=======
from typing import Callable, Union, Any
>>>>>>> fe2b7d19

from jax import numpy as jnp
import numpy as np

from common_dl_utils.metrics import MetricCollector
from common_dl_utils.type_registry import register_type


@register_type
class Callback(abc.ABC):
    @abc.abstractmethod
    def __call__(self, step, loss, inr, state, optimizer_state)->Any:
        pass


def print_loss(step, loss, inr, state, optimizer_state, after_every=200):
    if (step+1)%after_every == 0:
        print(f"Loss at step {step+1} is {loss}.")

# ===========================================================================================
# the callbacks below return dictionaries containing logs that can be collected by other callbacks

class MetricCollectingCallback(Callback):
    def __init__(self, metric_collector:MetricCollector):
        self.metric_collector = metric_collector
    def __call__(self, step, loss, inr, state, optimizer_state):
        return self.metric_collector.on_batch_end(inr=inr, state=state, loss=loss, optimizer_state=optimizer_state, step=step)

def report_loss(step, loss, inr, state, optimizer_state):
    return {'loss': loss}


# ===========================================================================================
# the callback below raises an error if the loss contains NaNs
# this way we don't keep training while only passing around NaNs
def raise_error_on_nan(step, loss, inr, state, optimizer_state):
    if jnp.any(jnp.isnan(loss)):
        raise RuntimeError(f"NaN occurred in loss at step {step}.")

# ===========================================================================================
# the one callback to rule them all

class ComposedCallback(Callback):
    def __init__(
            self, 
            *callbacks:Union[Callback, Callable], 
            use_wandb:bool, 
            show_logs:bool, 
            display_func:Callable=pprint.pprint
            ):
        self._wandb = None
        if use_wandb: # wanted to keep wandb an optional dependency
            import wandb
            self._wandb = wandb
        self.callbacks = list(callbacks)
        self.show_logs = show_logs
        self.display_func = display_func
    
    def __call__(self, step, loss, inr, state, optimizer_state):
        logs = {}
        for callback in self.callbacks:
            log = callback(step, loss, inr, state, optimizer_state)
            if log is not None:
                logs.update(log)
        if self._wandb is not None and logs:
            self._wandb.log(logs)
        if self.show_logs and logs:
            self.display_func(logs)

# Add this new callback class after the existing callbacks

@register_type
class AudioMetricsCallback(Callback):
    """Callback for computing and logging audio metrics during training."""
    
    def __init__(self, 
                 metric_collector: MetricCollector,
                 print_metrics: bool = True,
                 print_frequency: int = 100,
                 save_final_audio: bool = True,
                 save_path: str = './reconstructed_audio.wav'):
        """
        Args:
            metric_collector: MetricCollector instance containing AudioMetricsOnGrid
            print_metrics: Whether to print metrics to console
            print_frequency: How often to print metrics (in steps)
            save_final_audio: Whether to save the final reconstructed audio
            save_path: Path where to save the final audio
        """
        self.metric_collector = metric_collector
        self.print_metrics = print_metrics
        self.print_frequency = print_frequency
        self.save_final_audio = save_final_audio
        self.save_path = save_path
        self.final_audio = None

    def __call__(self, step, loss, inr, state, optimizer_state):
        metrics = self.metric_collector.on_batch_end(
            inr=inr, 
            state=state, 
            loss=loss, 
            optimizer_state=optimizer_state, 
            step=step
        )
        
        if metrics and 'reconstructed_audio' in metrics:
            self.final_audio = metrics.pop('reconstructed_audio')  # Store but don't log the audio array
        
        if self.print_metrics and step % self.print_frequency == 0 and metrics:
            print(f"\nAudio Metrics at step {step}:")
            for name, value in metrics.items():
                if name.startswith('audio_'):
                    print(f"{name.replace('audio_', '')}: {value:.4f}")
        
        # Save final audio at the last step if requested
        if self.save_final_audio and self.final_audio is not None:
            import soundfile as sf
            sf.write(self.save_path, self.final_audio, self.metric_collector.metrics[0].sr)
        
        return metrics

    def get_final_audio(self):
        """Return the final reconstructed audio array."""
        return self.final_audio
    
    
@register_type
class AudioMetricsWithEarlyStoppingCallback(AudioMetricsCallback):
    """Extension of AudioMetricsCallback with early stopping capability"""
    
    def __init__(self, 
                 metric_collector: MetricCollector,
                 print_metrics: bool = True,
                 print_frequency: int = 100,
                 patience: int = 1000,
                 min_delta: float = 0.001,
                 monitor: str = 'audio_mse',
                 save_path: str = './reconstructed_audio.wav'):
        super().__init__(metric_collector, print_metrics, print_frequency)
        self.patience = patience
        self.min_delta = min_delta
        self.monitor = monitor
        self.best_value = float('inf')
        self.wait = 0
        self.save_path = Path(save_path)
        self.best_audio = None
        
    def __call__(self, step, loss, inr, state, optimizer_state):
        metrics = super().__call__(step, loss, inr, state, optimizer_state)
        
        if metrics:
            # Store audio if it's the best model so far
            if self.monitor in metrics:
                current = metrics[self.monitor]
                if current < self.best_value - self.min_delta:
                    self.best_value = current
                    self.wait = 0
                    if 'reconstructed_audio' in metrics:
                        self.best_audio = metrics['reconstructed_audio']
                else:
                    self.wait += 1
                    if self.wait >= self.patience:
                        # Save the best audio before stopping
                        if self.best_audio is not None:
                            try:
                                import soundfile as sf
                                self.save_path.parent.mkdir(parents=True, exist_ok=True)
                                sf.write(self.save_path, self.best_audio, self.metric_collector.metrics[0].sr)
                                print(f"Best reconstructed audio saved to: {self.save_path}")
                            except Exception as e:
                                print(f"Warning: Failed to save audio file: {e}")
                        raise StopIteration("Early stopping triggered")
        
        return metrics<|MERGE_RESOLUTION|>--- conflicted
+++ resolved
@@ -3,13 +3,9 @@
 """
 import abc
 import pprint
-<<<<<<< HEAD
 from typing import Callable, Union, Any, Optional
 from functools import partial
 from pathlib import Path
-=======
-from typing import Callable, Union, Any
->>>>>>> fe2b7d19
 
 from jax import numpy as jnp
 import numpy as np
