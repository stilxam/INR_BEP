#!/bin/bash
#SBATCH --account=tesr82932
#SBATCH --time=1:00:00
#SBATCH -p gpu
#SBATCH -N 1
#SBATCH --tasks-per-node 1
#SBATCH --gpus=1
<<<<<<< HEAD
#SBATCH --output=./slurm_output/R-%x.%j.out
=======
#SBATCH --output=R-%x.%j.out
>>>>>>> 4c0f6d1d
module load 2023
module load Miniconda3/23.5.2-0

# >>> conda initialize >>>
# !! Contents within this block are managed by 'conda init' !!
__conda_setup="$('/sw/arch/RHEL8/EB_production/2023/software/Miniconda3/23.5.2-0/bin/conda' 'shell.bash' 'hook' 2> /dev/null)"
if [ $? -eq 0 ]; then
    eval "$__conda_setup"
else
    if [ -f "/sw/arch/RHEL8/EB_production/2023/software/Miniconda3/23.5.2-0/etc/profile.d/conda.sh" ]; then
        . "/sw/arch/RHEL8/EB_production/2023/software/Miniconda3/23.5.2-0/etc/profile.d/conda.sh"
    else
        export PATH="/sw/arch/RHEL8/EB_production/2023/software/Miniconda3/23.5.2-0/bin:$PATH"
    fi
fi
unset __conda_setup
# <<< conda initialize <<<

conda init bash
conda activate snel_bep  # conda environment name

wandblogin="$(< ./wandb.login)"  # password stored in a file, don't add this file to your git repo!
wandb login "$wandblogin"


echo 'Starting new experiment!';
<<<<<<< HEAD
# python run_parallel.py --config=./configs/example.yaml  # you can put more lines like this one after
=======
python run_parallel.py --config=./configs/example.yaml  # you can put more lines like this one after
>>>>>>> 4c0f6d1d
# to do more groups of experements in sequence. 
# Snellius should be able to train a large batch of experiments in parallel in a very short time
# so it makes sense to do a couple of batches in sequence in the same script

<<<<<<< HEAD
python run_from_inr_sweep.py --sweep_id=zxh5yyyn --entity=abdtab-tue > sdf_sweep_example3.out
=======

# sdf sweep??
#python run_from_inr_sweep.py --sweep_id=gie5fxqw > sdf_sweep_example.out
>>>>>>> 4c0f6d1d
<|MERGE_RESOLUTION|>--- conflicted
+++ resolved
@@ -5,11 +5,7 @@
 #SBATCH -N 1
 #SBATCH --tasks-per-node 1
 #SBATCH --gpus=1
-<<<<<<< HEAD
 #SBATCH --output=./slurm_output/R-%x.%j.out
-=======
-#SBATCH --output=R-%x.%j.out
->>>>>>> 4c0f6d1d
 module load 2023
 module load Miniconda3/23.5.2-0
 
@@ -36,19 +32,13 @@
 
 
 echo 'Starting new experiment!';
-<<<<<<< HEAD
 # python run_parallel.py --config=./configs/example.yaml  # you can put more lines like this one after
-=======
-python run_parallel.py --config=./configs/example.yaml  # you can put more lines like this one after
->>>>>>> 4c0f6d1d
 # to do more groups of experements in sequence. 
 # Snellius should be able to train a large batch of experiments in parallel in a very short time
 # so it makes sense to do a couple of batches in sequence in the same script
 
-<<<<<<< HEAD
-python run_from_inr_sweep.py --sweep_id=zxh5yyyn --entity=abdtab-tue > sdf_sweep_example3.out
-=======
 
 # sdf sweep??
 #python run_from_inr_sweep.py --sweep_id=gie5fxqw > sdf_sweep_example.out
->>>>>>> 4c0f6d1d
+
+python run_from_inr_sweep.py --sweep_id=zxh5yyyn --entity=abdtab-tue > sdf_sweep_example3.out